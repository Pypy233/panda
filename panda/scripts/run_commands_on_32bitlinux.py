#!/usr/bin/env python2.7

"""run_commands_on_32bitlinux.py binary [args]

<<<<<<< HEAD
So you want to try panda but dont have any recordings.  Poor you. 
This script allows you to run commands on a 32-bit linux guest.  
=======
So you want to try panda but dont have any recordings.  Poor you.
This script allows you to run commands on a 32-bit linux guest.
>>>>>>> 70ce0d83

1st arg is binary which should be a 32-bit ELF.
Remaining arguments are the args that binary needs. Files on the host will
automatically be copied to the guest, unless the argument is prefixed with
"guest:". This works for the binary too.

For example,

run_commands_on_32bitlinux.py foo2

will copy into the guest the binary foo2 (which needs to be in the cwd) and
create a recording of running it under a panda 32-bit wheezy machine.

run_commands_on_32bitlinux.py guest:/bin/cat guest:/etc/passwd

will create a recording of running the guest's cat on the guest's /etc/passwd.

The recording files will be in

./rcp-panda/foo2-recording*

You can replay with

$PANDA_DIR/build/i386-softmmu/qemu-system-i386 -replay ./rcp-panda/ps-recording

Assuming PANDA_DIR is path to your panda directory and you built under
the build dir.

"""

import os
import json
import pipes
import shutil
import subprocess as sp
import sys

from os.path import basename, dirname, join, realpath

home_dir = os.getenv("HOME")
dot_dir = join(home_dir, '.panda')

if not (os.path.exists(dot_dir)):
    os.mkdir(dot_dir)

this_script = os.path.abspath(__file__)
this_script_dir = dirname(this_script)

filemap = {}

def filecopy(orig_filename):
    if orig_filename.startswith('guest:'):
        return orig_filename[6:]
    else:
        name = basename(orig_filename)
        copy_filename = join(install_dir, name)
        shutil.copy(orig_filename, copy_filename)
        filemap[orig_filename] = copy_filename
        return copy_filename

binary = sys.argv[1]
args = []
if (len(sys.argv) >= 2):
    args = sys.argv[2:]

# create installdir if necessary

rcp_dir = join(os.getcwd(), 'rcp-panda')
if os.path.exists(rcp_dir):
    shutil.rmtree(rcp_dir)
os.mkdir(rcp_dir)

install_dir = join(rcp_dir, 'install')
if os.path.exists(install_dir):
    shutil.rmtree(install_dir)
os.mkdir(install_dir)

# get qcow if necessary

qcow = join(dot_dir, "wheezy_panda2.qcow2")

if not (os.path.isfile(qcow)):
    print "\nYou need a qcow. Downloading from moyix. Thanks moyix!\n"
    sp.check_call(["wget", "http://panda.moyix.net/~moyix/wheezy_panda2.qcow2", "-O", qcow])

exename = basename(binary)
binary_copy = filecopy(binary)

new_args = []
for arg in args:
    if os.path.exists(arg) or arg.startswith('guest:'):
        new_args.append(filecopy(arg))
    else:
        new_args.append(arg)

print "args =", args
print "new_args =", new_args

proj = {
    "qemu": realpath(join(this_script_dir,
                          '..', '..', 'build', 'i386-softmmu', 'qemu-system-i386')),
    "qcow": qcow,
    "snapshot": "root",
    "install_dir": install_dir,
    "directory": rcp_dir,
    "name": exename,
    "recording_name": join(rcp_dir, exename + "-recording"),
    "command": pipes.quote(binary_copy) + " " + sp.list2cmdline(new_args),
}

jsonfile = join(rcp_dir, 'rc.json')
f = open(jsonfile, "w")
json.dump(proj, f)
f.close()

print "jsonfile: [{}]".format(jsonfile)

rcog = join(this_script_dir, "run_commands_on_guest.py")

cmd = ['python', rcog, jsonfile]

print "cmd = [{}]".format(sp.list2cmdline(cmd))
print "filemap:", filemap

sp.check_call(cmd)<|MERGE_RESOLUTION|>--- conflicted
+++ resolved
@@ -2,13 +2,8 @@
 
 """run_commands_on_32bitlinux.py binary [args]
 
-<<<<<<< HEAD
 So you want to try panda but dont have any recordings.  Poor you. 
 This script allows you to run commands on a 32-bit linux guest.  
-=======
-So you want to try panda but dont have any recordings.  Poor you.
-This script allows you to run commands on a 32-bit linux guest.
->>>>>>> 70ce0d83
 
 1st arg is binary which should be a 32-bit ELF.
 Remaining arguments are the args that binary needs. Files on the host will
