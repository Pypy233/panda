--- conflicted
+++ resolved
@@ -36,14 +36,10 @@
 
 import pdb
 
-<<<<<<< HEAD
-class Panda(libpanda_mixins, blocking_mixins, osi_mixins, hooking_mixins, callback_mixins, taint_mixins, volatility_mixins):
-=======
 # location of panda build dir
 panda_build = realpath(pjoin(abspath(__file__), "../../../../build"))
 
 class Panda(libpanda_mixins, blocking_mixins, osi_mixins, hooking_mixins, callback_mixins, taint_mixins, volatility_mixins, pyperipheral_mixins):
->>>>>>> f371fad9
     def __init__(self, arch="i386", mem="128M",
             expect_prompt=None, # Regular expression describing the prompt exposed by the guest on a serial console. Used so we know when a running command has finished with its output
             os_version=None,
