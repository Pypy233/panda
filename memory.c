--- conflicted
+++ resolved
@@ -1265,20 +1265,15 @@
                         NULL, NULL, &error_abort);
 }
 
-<<<<<<< HEAD
-static uint64_t _unassigned_mem_read(void *opaque, hwaddr addr,
+static void iommu_memory_region_initfn(Object *obj)
+{
+    MemoryRegion *mr = MEMORY_REGION(obj);
+
+    mr->is_iommu = true;
+}
+
+static uint64_t unassigned_mem_read(void *opaque, hwaddr addr,
                                     size_t size, bool* changed)
-=======
-static void iommu_memory_region_initfn(Object *obj)
-{
-    MemoryRegion *mr = MEMORY_REGION(obj);
-
-    mr->is_iommu = true;
-}
-
-static uint64_t unassigned_mem_read(void *opaque, hwaddr addr,
-                                    unsigned size)
->>>>>>> ba87166e
 {
     // We want to read size bytes from addr. Size must be <= 8 to fit into uint64_t
 
@@ -1484,7 +1479,7 @@
         // Either way, assign pval to the result (seems strange, but otherwise tests fail)
 
         bool changed = false;
-        *pval = _unassigned_mem_read(mr, addr, size, &changed);
+        *pval = unassigned_mem_read(mr, addr, size, &changed);
 
         if (changed) {
             // Some PANDA callback created a value, 
