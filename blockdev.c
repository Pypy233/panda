/*
 * QEMU host block devices
 *
 * Copyright (c) 2003-2008 Fabrice Bellard
 *
 * This work is licensed under the terms of the GNU GPL, version 2 or
 * later.  See the COPYING file in the top-level directory.
 *
 * This file incorporates work covered by the following copyright and
 * permission notice:
 *
 * Copyright (c) 2003-2008 Fabrice Bellard
 *
 * Permission is hereby granted, free of charge, to any person obtaining a copy
 * of this software and associated documentation files (the "Software"), to deal
 * in the Software without restriction, including without limitation the rights
 * to use, copy, modify, merge, publish, distribute, sublicense, and/or sell
 * copies of the Software, and to permit persons to whom the Software is
 * furnished to do so, subject to the following conditions:
 *
 * The above copyright notice and this permission notice shall be included in
 * all copies or substantial portions of the Software.
 *
 * THE SOFTWARE IS PROVIDED "AS IS", WITHOUT WARRANTY OF ANY KIND, EXPRESS OR
 * IMPLIED, INCLUDING BUT NOT LIMITED TO THE WARRANTIES OF MERCHANTABILITY,
 * FITNESS FOR A PARTICULAR PURPOSE AND NONINFRINGEMENT. IN NO EVENT SHALL
 * THE AUTHORS OR COPYRIGHT HOLDERS BE LIABLE FOR ANY CLAIM, DAMAGES OR OTHER
 * LIABILITY, WHETHER IN AN ACTION OF CONTRACT, TORT OR OTHERWISE, ARISING FROM,
 * OUT OF OR IN CONNECTION WITH THE SOFTWARE OR THE USE OR OTHER DEALINGS IN
 * THE SOFTWARE.
 */

#include "qemu/osdep.h"
#include "sysemu/block-backend.h"
#include "sysemu/blockdev.h"
#include "hw/block/block.h"
#include "block/blockjob.h"
#include "block/throttle-groups.h"
#include "monitor/monitor.h"
#include "qemu/error-report.h"
#include "qemu/option.h"
#include "qemu/config-file.h"
#include "qapi/qmp/types.h"
#include "qapi-visit.h"
#include "qapi/qmp/qerror.h"
#include "qapi/qobject-output-visitor.h"
#include "qapi/util.h"
#include "sysemu/sysemu.h"
#include "block/block_int.h"
#include "qmp-commands.h"
#include "block/trace.h"
#include "sysemu/arch_init.h"
#include "sysemu/qtest.h"
#include "qemu/cutils.h"
#include "qemu/help_option.h"
#include "qemu/throttle-options.h"

static QTAILQ_HEAD(, BlockDriverState) monitor_bdrv_states =
    QTAILQ_HEAD_INITIALIZER(monitor_bdrv_states);

static int do_open_tray(const char *blk_name, const char *qdev_id,
                        bool force, Error **errp);

static const char *const if_name[IF_COUNT] = {
    [IF_NONE] = "none",
    [IF_IDE] = "ide",
    [IF_SCSI] = "scsi",
    [IF_FLOPPY] = "floppy",
    [IF_PFLASH] = "pflash",
    [IF_MTD] = "mtd",
    [IF_SD] = "sd",
    [IF_VIRTIO] = "virtio",
    [IF_XEN] = "xen",
};

static int if_max_devs[IF_COUNT] = {
    /*
     * Do not change these numbers!  They govern how drive option
     * index maps to unit and bus.  That mapping is ABI.
     *
     * All controllers used to implement if=T drives need to support
     * if_max_devs[T] units, for any T with if_max_devs[T] != 0.
     * Otherwise, some index values map to "impossible" bus, unit
     * values.
     *
     * For instance, if you change [IF_SCSI] to 255, -drive
     * if=scsi,index=12 no longer means bus=1,unit=5, but
     * bus=0,unit=12.  With an lsi53c895a controller (7 units max),
     * the drive can't be set up.  Regression.
     */
    [IF_IDE] = 2,
    [IF_SCSI] = 7,
};

/**
 * Boards may call this to offer board-by-board overrides
 * of the default, global values.
 */
void override_max_devs(BlockInterfaceType type, int max_devs)
{
    BlockBackend *blk;
    DriveInfo *dinfo;

    if (max_devs <= 0) {
        return;
    }

    for (blk = blk_next(NULL); blk; blk = blk_next(blk)) {
        dinfo = blk_legacy_dinfo(blk);
        if (dinfo->type == type) {
            fprintf(stderr, "Cannot override units-per-bus property of"
                    " the %s interface, because a drive of that type has"
                    " already been added.\n", if_name[type]);
            g_assert_not_reached();
        }
    }

    if_max_devs[type] = max_devs;
}

/*
 * We automatically delete the drive when a device using it gets
 * unplugged.  Questionable feature, but we can't just drop it.
 * Device models call blockdev_mark_auto_del() to schedule the
 * automatic deletion, and generic qdev code calls blockdev_auto_del()
 * when deletion is actually safe.
 */
void blockdev_mark_auto_del(BlockBackend *blk)
{
    DriveInfo *dinfo = blk_legacy_dinfo(blk);
    BlockDriverState *bs = blk_bs(blk);
    AioContext *aio_context;

    if (!dinfo) {
        return;
    }

    if (bs) {
        aio_context = bdrv_get_aio_context(bs);
        aio_context_acquire(aio_context);

        if (bs->job) {
            block_job_cancel(bs->job);
        }

        aio_context_release(aio_context);
    }

    dinfo->auto_del = 1;
}

void blockdev_auto_del(BlockBackend *blk)
{
    DriveInfo *dinfo = blk_legacy_dinfo(blk);

    if (dinfo && dinfo->auto_del) {
        monitor_remove_blk(blk);
        blk_unref(blk);
    }
}

/**
 * Returns the current mapping of how many units per bus
 * a particular interface can support.
 *
 *  A positive integer indicates n units per bus.
 *  0 implies the mapping has not been established.
 * -1 indicates an invalid BlockInterfaceType was given.
 */
int drive_get_max_devs(BlockInterfaceType type)
{
    if (type >= IF_IDE && type < IF_COUNT) {
        return if_max_devs[type];
    }

    return -1;
}

static int drive_index_to_bus_id(BlockInterfaceType type, int index)
{
    int max_devs = if_max_devs[type];
    return max_devs ? index / max_devs : 0;
}

static int drive_index_to_unit_id(BlockInterfaceType type, int index)
{
    int max_devs = if_max_devs[type];
    return max_devs ? index % max_devs : index;
}

QemuOpts *drive_def(const char *optstr)
{
    return qemu_opts_parse_noisily(qemu_find_opts("drive"), optstr, false);
}

QemuOpts *drive_add(BlockInterfaceType type, int index, const char *file,
                    const char *optstr)
{
    QemuOpts *opts;

    opts = drive_def(optstr);
    if (!opts) {
        return NULL;
    }
    if (type != IF_DEFAULT) {
        qemu_opt_set(opts, "if", if_name[type], &error_abort);
    }
    if (index >= 0) {
        qemu_opt_set_number(opts, "index", index, &error_abort);
    }
    if (file)
        qemu_opt_set(opts, "file", file, &error_abort);
    return opts;
}

DriveInfo *drive_get(BlockInterfaceType type, int bus, int unit)
{
    BlockBackend *blk;
    DriveInfo *dinfo;

    for (blk = blk_next(NULL); blk; blk = blk_next(blk)) {
        dinfo = blk_legacy_dinfo(blk);
        if (dinfo && dinfo->type == type
            && dinfo->bus == bus && dinfo->unit == unit) {
            return dinfo;
        }
    }

    return NULL;
}

void drive_check_orphaned(void)
{
    BlockBackend *blk;
    DriveInfo *dinfo;
    Location loc;
    bool orphans = false;

    for (blk = blk_next(NULL); blk; blk = blk_next(blk)) {
        dinfo = blk_legacy_dinfo(blk);
        if (!blk_get_attached_dev(blk) && !dinfo->is_default &&
            dinfo->type != IF_NONE) {
            loc_push_none(&loc);
            qemu_opts_loc_restore(dinfo->opts);
            error_report("machine type does not support"
                         " if=%s,bus=%d,unit=%d",
                         if_name[dinfo->type], dinfo->bus, dinfo->unit);
            loc_pop(&loc);
            orphans = true;
        }
    }

    if (orphans) {
        exit(1);
    }
}

DriveInfo *drive_get_by_index(BlockInterfaceType type, int index)
{
    return drive_get(type,
                     drive_index_to_bus_id(type, index),
                     drive_index_to_unit_id(type, index));
}

int drive_get_max_bus(BlockInterfaceType type)
{
    int max_bus;
    BlockBackend *blk;
    DriveInfo *dinfo;

    max_bus = -1;
    for (blk = blk_next(NULL); blk; blk = blk_next(blk)) {
        dinfo = blk_legacy_dinfo(blk);
        if (dinfo && dinfo->type == type && dinfo->bus > max_bus) {
            max_bus = dinfo->bus;
        }
    }
    return max_bus;
}

/* Get a block device.  This should only be used for single-drive devices
   (e.g. SD/Floppy/MTD).  Multi-disk devices (scsi/ide) should use the
   appropriate bus.  */
DriveInfo *drive_get_next(BlockInterfaceType type)
{
    static int next_block_unit[IF_COUNT];

    return drive_get(type, 0, next_block_unit[type]++);
}

static void bdrv_format_print(void *opaque, const char *name)
{
    error_printf(" %s", name);
}

typedef struct {
    QEMUBH *bh;
    BlockDriverState *bs;
} BDRVPutRefBH;

static int parse_block_error_action(const char *buf, bool is_read, Error **errp)
{
    if (!strcmp(buf, "ignore")) {
        return BLOCKDEV_ON_ERROR_IGNORE;
    } else if (!is_read && !strcmp(buf, "enospc")) {
        return BLOCKDEV_ON_ERROR_ENOSPC;
    } else if (!strcmp(buf, "stop")) {
        return BLOCKDEV_ON_ERROR_STOP;
    } else if (!strcmp(buf, "report")) {
        return BLOCKDEV_ON_ERROR_REPORT;
    } else {
        error_setg(errp, "'%s' invalid %s error action",
                   buf, is_read ? "read" : "write");
        return -1;
    }
}

static bool parse_stats_intervals(BlockAcctStats *stats, QList *intervals,
                                  Error **errp)
{
    const QListEntry *entry;
    for (entry = qlist_first(intervals); entry; entry = qlist_next(entry)) {
        switch (qobject_type(entry->value)) {

        case QTYPE_QSTRING: {
            unsigned long long length;
            const char *str = qstring_get_str(qobject_to_qstring(entry->value));
            if (parse_uint_full(str, &length, 10) == 0 &&
                length > 0 && length <= UINT_MAX) {
                block_acct_add_interval(stats, (unsigned) length);
            } else {
                error_setg(errp, "Invalid interval length: %s", str);
                return false;
            }
            break;
        }

        case QTYPE_QNUM: {
            int64_t length = qnum_get_int(qobject_to_qnum(entry->value));

            if (length > 0 && length <= UINT_MAX) {
                block_acct_add_interval(stats, (unsigned) length);
            } else {
                error_setg(errp, "Invalid interval length: %" PRId64, length);
                return false;
            }
            break;
        }

        default:
            error_setg(errp, "The specification of stats-intervals is invalid");
            return false;
        }
    }
    return true;
}

typedef enum { MEDIA_DISK, MEDIA_CDROM } DriveMediaType;

/* All parameters but @opts are optional and may be set to NULL. */
static void extract_common_blockdev_options(QemuOpts *opts, int *bdrv_flags,
    const char **throttling_group, ThrottleConfig *throttle_cfg,
    BlockdevDetectZeroesOptions *detect_zeroes, Error **errp)
{
    Error *local_error = NULL;
    const char *aio;

    if (bdrv_flags) {
        if (qemu_opt_get_bool(opts, "copy-on-read", false)) {
            *bdrv_flags |= BDRV_O_COPY_ON_READ;
        }

        if ((aio = qemu_opt_get(opts, "aio")) != NULL) {
            if (!strcmp(aio, "native")) {
                *bdrv_flags |= BDRV_O_NATIVE_AIO;
            } else if (!strcmp(aio, "threads")) {
                /* this is the default */
            } else {
               error_setg(errp, "invalid aio option");
               return;
            }
        }
    }

    /* disk I/O throttling */
    if (throttling_group) {
        *throttling_group = qemu_opt_get(opts, "throttling.group");
    }

    if (throttle_cfg) {
        throttle_config_init(throttle_cfg);
        throttle_cfg->buckets[THROTTLE_BPS_TOTAL].avg =
            qemu_opt_get_number(opts, "throttling.bps-total", 0);
        throttle_cfg->buckets[THROTTLE_BPS_READ].avg  =
            qemu_opt_get_number(opts, "throttling.bps-read", 0);
        throttle_cfg->buckets[THROTTLE_BPS_WRITE].avg =
            qemu_opt_get_number(opts, "throttling.bps-write", 0);
        throttle_cfg->buckets[THROTTLE_OPS_TOTAL].avg =
            qemu_opt_get_number(opts, "throttling.iops-total", 0);
        throttle_cfg->buckets[THROTTLE_OPS_READ].avg =
            qemu_opt_get_number(opts, "throttling.iops-read", 0);
        throttle_cfg->buckets[THROTTLE_OPS_WRITE].avg =
            qemu_opt_get_number(opts, "throttling.iops-write", 0);

        throttle_cfg->buckets[THROTTLE_BPS_TOTAL].max =
            qemu_opt_get_number(opts, "throttling.bps-total-max", 0);
        throttle_cfg->buckets[THROTTLE_BPS_READ].max  =
            qemu_opt_get_number(opts, "throttling.bps-read-max", 0);
        throttle_cfg->buckets[THROTTLE_BPS_WRITE].max =
            qemu_opt_get_number(opts, "throttling.bps-write-max", 0);
        throttle_cfg->buckets[THROTTLE_OPS_TOTAL].max =
            qemu_opt_get_number(opts, "throttling.iops-total-max", 0);
        throttle_cfg->buckets[THROTTLE_OPS_READ].max =
            qemu_opt_get_number(opts, "throttling.iops-read-max", 0);
        throttle_cfg->buckets[THROTTLE_OPS_WRITE].max =
            qemu_opt_get_number(opts, "throttling.iops-write-max", 0);

        throttle_cfg->buckets[THROTTLE_BPS_TOTAL].burst_length =
            qemu_opt_get_number(opts, "throttling.bps-total-max-length", 1);
        throttle_cfg->buckets[THROTTLE_BPS_READ].burst_length  =
            qemu_opt_get_number(opts, "throttling.bps-read-max-length", 1);
        throttle_cfg->buckets[THROTTLE_BPS_WRITE].burst_length =
            qemu_opt_get_number(opts, "throttling.bps-write-max-length", 1);
        throttle_cfg->buckets[THROTTLE_OPS_TOTAL].burst_length =
            qemu_opt_get_number(opts, "throttling.iops-total-max-length", 1);
        throttle_cfg->buckets[THROTTLE_OPS_READ].burst_length =
            qemu_opt_get_number(opts, "throttling.iops-read-max-length", 1);
        throttle_cfg->buckets[THROTTLE_OPS_WRITE].burst_length =
            qemu_opt_get_number(opts, "throttling.iops-write-max-length", 1);

        throttle_cfg->op_size =
            qemu_opt_get_number(opts, "throttling.iops-size", 0);

        if (!throttle_is_valid(throttle_cfg, errp)) {
            return;
        }
    }

    if (detect_zeroes) {
        *detect_zeroes =
            qapi_enum_parse(BlockdevDetectZeroesOptions_lookup,
                            qemu_opt_get(opts, "detect-zeroes"),
                            BLOCKDEV_DETECT_ZEROES_OPTIONS__MAX,
                            BLOCKDEV_DETECT_ZEROES_OPTIONS_OFF,
                            &local_error);
        if (local_error) {
            error_propagate(errp, local_error);
            return;
        }
    }
}

/* Takes the ownership of bs_opts */
static BlockBackend *blockdev_init(const char *file, QDict *bs_opts,
                                   Error **errp)
{
    const char *buf;
    int bdrv_flags = 0;
    int on_read_error, on_write_error;
    bool account_invalid, account_failed;
    bool writethrough, read_only;
    BlockBackend *blk;
    BlockDriverState *bs;
    ThrottleConfig cfg;
    int snapshot = 0;
    Error *error = NULL;
    QemuOpts *opts;
    QDict *interval_dict = NULL;
    QList *interval_list = NULL;
    const char *id;
    BlockdevDetectZeroesOptions detect_zeroes =
        BLOCKDEV_DETECT_ZEROES_OPTIONS_OFF;
    const char *throttling_group = NULL;

    /* Check common options by copying from bs_opts to opts, all other options
     * stay in bs_opts for processing by bdrv_open(). */
    id = qdict_get_try_str(bs_opts, "id");
    opts = qemu_opts_create(&qemu_common_drive_opts, id, 1, &error);
    if (error) {
        error_propagate(errp, error);
        goto err_no_opts;
    }

    qemu_opts_absorb_qdict(opts, bs_opts, &error);
    if (error) {
        error_propagate(errp, error);
        goto early_err;
    }

    if (id) {
        qdict_del(bs_opts, "id");
    }

    /* extract parameters */
    snapshot = qemu_opt_get_bool(opts, "snapshot", 0);

    account_invalid = qemu_opt_get_bool(opts, "stats-account-invalid", true);
    account_failed = qemu_opt_get_bool(opts, "stats-account-failed", true);

    writethrough = !qemu_opt_get_bool(opts, BDRV_OPT_CACHE_WB, true);

    id = qemu_opts_id(opts);

    qdict_extract_subqdict(bs_opts, &interval_dict, "stats-intervals.");
    qdict_array_split(interval_dict, &interval_list);

    if (qdict_size(interval_dict) != 0) {
        error_setg(errp, "Invalid option stats-intervals.%s",
                   qdict_first(interval_dict)->key);
        goto early_err;
    }

    extract_common_blockdev_options(opts, &bdrv_flags, &throttling_group, &cfg,
                                    &detect_zeroes, &error);
    if (error) {
        error_propagate(errp, error);
        goto early_err;
    }

    if ((buf = qemu_opt_get(opts, "format")) != NULL) {
        if (is_help_option(buf)) {
            error_printf("Supported formats:");
            bdrv_iterate_format(bdrv_format_print, NULL);
            error_printf("\n");
            goto early_err;
        }

        if (qdict_haskey(bs_opts, "driver")) {
            error_setg(errp, "Cannot specify both 'driver' and 'format'");
            goto early_err;
        }
        qdict_put_str(bs_opts, "driver", buf);
    }

    on_write_error = BLOCKDEV_ON_ERROR_ENOSPC;
    if ((buf = qemu_opt_get(opts, "werror")) != NULL) {
        on_write_error = parse_block_error_action(buf, 0, &error);
        if (error) {
            error_propagate(errp, error);
            goto early_err;
        }
    }

    on_read_error = BLOCKDEV_ON_ERROR_REPORT;
    if ((buf = qemu_opt_get(opts, "rerror")) != NULL) {
        on_read_error = parse_block_error_action(buf, 1, &error);
        if (error) {
            error_propagate(errp, error);
            goto early_err;
        }
    }

    if (snapshot) {
        bdrv_flags |= BDRV_O_SNAPSHOT;
    }

    read_only = qemu_opt_get_bool(opts, BDRV_OPT_READ_ONLY, false);

    /* init */
    if ((!file || !*file) && !qdict_size(bs_opts)) {
        BlockBackendRootState *blk_rs;

        blk = blk_new(0, BLK_PERM_ALL);
        blk_rs = blk_get_root_state(blk);
        blk_rs->open_flags    = bdrv_flags;
        blk_rs->read_only     = read_only;
        blk_rs->detect_zeroes = detect_zeroes;

        QDECREF(bs_opts);
    } else {
        if (file && !*file) {
            file = NULL;
        }

        /* bdrv_open() defaults to the values in bdrv_flags (for compatibility
         * with other callers) rather than what we want as the real defaults.
         * Apply the defaults here instead. */
        qdict_set_default_str(bs_opts, BDRV_OPT_CACHE_DIRECT, "off");
        qdict_set_default_str(bs_opts, BDRV_OPT_CACHE_NO_FLUSH, "off");
        qdict_set_default_str(bs_opts, BDRV_OPT_READ_ONLY,
                              read_only ? "on" : "off");
        assert((bdrv_flags & BDRV_O_CACHE_MASK) == 0);

        if (runstate_check(RUN_STATE_INMIGRATE)) {
            bdrv_flags |= BDRV_O_INACTIVE;
        }

        blk = blk_new_open(file, NULL, bs_opts, bdrv_flags, errp);
        if (!blk) {
            goto err_no_bs_opts;
        }
        bs = blk_bs(blk);

        bs->detect_zeroes = detect_zeroes;

        block_acct_setup(blk_get_stats(blk), account_invalid, account_failed);

        if (!parse_stats_intervals(blk_get_stats(blk), interval_list, errp)) {
            blk_unref(blk);
            blk = NULL;
            goto err_no_bs_opts;
        }
    }

    /* disk I/O throttling */
    if (throttle_enabled(&cfg)) {
        if (!throttling_group) {
            throttling_group = id;
        }
        blk_io_limits_enable(blk, throttling_group);
        blk_set_io_limits(blk, &cfg);
    }

    blk_set_enable_write_cache(blk, !writethrough);
    blk_set_on_error(blk, on_read_error, on_write_error);

    if (!monitor_add_blk(blk, id, errp)) {
        blk_unref(blk);
        blk = NULL;
        goto err_no_bs_opts;
    }

err_no_bs_opts:
    qemu_opts_del(opts);
    QDECREF(interval_dict);
    QDECREF(interval_list);
    return blk;

early_err:
    qemu_opts_del(opts);
    QDECREF(interval_dict);
    QDECREF(interval_list);
err_no_opts:
    QDECREF(bs_opts);
    return NULL;
}

/* Takes the ownership of bs_opts */
static BlockDriverState *bds_tree_init(QDict *bs_opts, Error **errp)
{
    int bdrv_flags = 0;

    /* bdrv_open() defaults to the values in bdrv_flags (for compatibility
     * with other callers) rather than what we want as the real defaults.
     * Apply the defaults here instead. */
    qdict_set_default_str(bs_opts, BDRV_OPT_CACHE_DIRECT, "off");
    qdict_set_default_str(bs_opts, BDRV_OPT_CACHE_NO_FLUSH, "off");
    qdict_set_default_str(bs_opts, BDRV_OPT_READ_ONLY, "off");

    if (runstate_check(RUN_STATE_INMIGRATE)) {
        bdrv_flags |= BDRV_O_INACTIVE;
    }

    return bdrv_open(NULL, NULL, bs_opts, bdrv_flags, errp);
}

void blockdev_close_all_bdrv_states(void)
{
    BlockDriverState *bs, *next_bs;

    QTAILQ_FOREACH_SAFE(bs, &monitor_bdrv_states, monitor_list, next_bs) {
        AioContext *ctx = bdrv_get_aio_context(bs);

        aio_context_acquire(ctx);
        bdrv_unref(bs);
        aio_context_release(ctx);
    }
}

/* Iterates over the list of monitor-owned BlockDriverStates */
BlockDriverState *bdrv_next_monitor_owned(BlockDriverState *bs)
{
    return bs ? QTAILQ_NEXT(bs, monitor_list)
              : QTAILQ_FIRST(&monitor_bdrv_states);
}

static void qemu_opt_rename(QemuOpts *opts, const char *from, const char *to,
                            Error **errp)
{
    const char *value;

    value = qemu_opt_get(opts, from);
    if (value) {
        if (qemu_opt_find(opts, to)) {
            error_setg(errp, "'%s' and its alias '%s' can't be used at the "
                       "same time", to, from);
            return;
        }
    }

    /* rename all items in opts */
    while ((value = qemu_opt_get(opts, from))) {
        qemu_opt_set(opts, to, value, &error_abort);
        qemu_opt_unset(opts, from);
    }
}

QemuOptsList qemu_legacy_drive_opts = {
    .name = "drive",
    .head = QTAILQ_HEAD_INITIALIZER(qemu_legacy_drive_opts.head),
    .desc = {
        {
            .name = "bus",
            .type = QEMU_OPT_NUMBER,
            .help = "bus number",
        },{
            .name = "unit",
            .type = QEMU_OPT_NUMBER,
            .help = "unit number (i.e. lun for scsi)",
        },{
            .name = "index",
            .type = QEMU_OPT_NUMBER,
            .help = "index number",
        },{
            .name = "media",
            .type = QEMU_OPT_STRING,
            .help = "media type (disk, cdrom)",
        },{
            .name = "if",
            .type = QEMU_OPT_STRING,
            .help = "interface (ide, scsi, sd, mtd, floppy, pflash, virtio)",
        },{
            .name = "cyls",
            .type = QEMU_OPT_NUMBER,
            .help = "number of cylinders (ide disk geometry)",
        },{
            .name = "heads",
            .type = QEMU_OPT_NUMBER,
            .help = "number of heads (ide disk geometry)",
        },{
            .name = "secs",
            .type = QEMU_OPT_NUMBER,
            .help = "number of sectors (ide disk geometry)",
        },{
            .name = "trans",
            .type = QEMU_OPT_STRING,
            .help = "chs translation (auto, lba, none)",
        },{
            .name = "boot",
            .type = QEMU_OPT_BOOL,
            .help = "(deprecated, ignored)",
        },{
            .name = "addr",
            .type = QEMU_OPT_STRING,
            .help = "pci address (virtio only)",
        },{
            .name = "serial",
            .type = QEMU_OPT_STRING,
            .help = "disk serial number",
        },{
            .name = "file",
            .type = QEMU_OPT_STRING,
            .help = "file name",
        },

        /* Options that are passed on, but have special semantics with -drive */
        {
            .name = BDRV_OPT_READ_ONLY,
            .type = QEMU_OPT_BOOL,
            .help = "open drive file as read-only",
        },{
            .name = "rerror",
            .type = QEMU_OPT_STRING,
            .help = "read error action",
        },{
            .name = "werror",
            .type = QEMU_OPT_STRING,
            .help = "write error action",
        },{
            .name = "copy-on-read",
            .type = QEMU_OPT_BOOL,
            .help = "copy read data from backing file into image file",
        },

        { /* end of list */ }
    },
};

DriveInfo *drive_new(QemuOpts *all_opts, BlockInterfaceType block_default_type)
{
    const char *value;
    BlockBackend *blk;
    DriveInfo *dinfo = NULL;
    QDict *bs_opts;
    QemuOpts *legacy_opts;
    DriveMediaType media = MEDIA_DISK;
    BlockInterfaceType type;
    int cyls, heads, secs, translation;
    int max_devs, bus_id, unit_id, index;
    const char *devaddr;
    const char *werror, *rerror;
    bool read_only = false;
    bool copy_on_read;
    const char *serial;
    const char *filename;
    Error *local_err = NULL;
    int i;
    const char *deprecated[] = {
        "serial", "trans", "secs", "heads", "cyls", "addr"
    };

    /* Change legacy command line options into QMP ones */
    static const struct {
        const char *from;
        const char *to;
    } opt_renames[] = {
        { "iops",           "throttling.iops-total" },
        { "iops_rd",        "throttling.iops-read" },
        { "iops_wr",        "throttling.iops-write" },

        { "bps",            "throttling.bps-total" },
        { "bps_rd",         "throttling.bps-read" },
        { "bps_wr",         "throttling.bps-write" },

        { "iops_max",       "throttling.iops-total-max" },
        { "iops_rd_max",    "throttling.iops-read-max" },
        { "iops_wr_max",    "throttling.iops-write-max" },

        { "bps_max",        "throttling.bps-total-max" },
        { "bps_rd_max",     "throttling.bps-read-max" },
        { "bps_wr_max",     "throttling.bps-write-max" },

        { "iops_size",      "throttling.iops-size" },

        { "group",          "throttling.group" },

        { "readonly",       BDRV_OPT_READ_ONLY },
    };

    for (i = 0; i < ARRAY_SIZE(opt_renames); i++) {
        qemu_opt_rename(all_opts, opt_renames[i].from, opt_renames[i].to,
                        &local_err);
        if (local_err) {
            error_report_err(local_err);
            return NULL;
        }
    }

    value = qemu_opt_get(all_opts, "cache");
    if (value) {
        int flags = 0;
        bool writethrough;

        if (bdrv_parse_cache_mode(value, &flags, &writethrough) != 0) {
            error_report("invalid cache option");
            return NULL;
        }

        /* Specific options take precedence */
        if (!qemu_opt_get(all_opts, BDRV_OPT_CACHE_WB)) {
            qemu_opt_set_bool(all_opts, BDRV_OPT_CACHE_WB,
                              !writethrough, &error_abort);
        }
        if (!qemu_opt_get(all_opts, BDRV_OPT_CACHE_DIRECT)) {
            qemu_opt_set_bool(all_opts, BDRV_OPT_CACHE_DIRECT,
                              !!(flags & BDRV_O_NOCACHE), &error_abort);
        }
        if (!qemu_opt_get(all_opts, BDRV_OPT_CACHE_NO_FLUSH)) {
            qemu_opt_set_bool(all_opts, BDRV_OPT_CACHE_NO_FLUSH,
                              !!(flags & BDRV_O_NO_FLUSH), &error_abort);
        }
        qemu_opt_unset(all_opts, "cache");
    }

    /* Get a QDict for processing the options */
    bs_opts = qdict_new();
    qemu_opts_to_qdict(all_opts, bs_opts);

    legacy_opts = qemu_opts_create(&qemu_legacy_drive_opts, NULL, 0,
                                   &error_abort);
    qemu_opts_absorb_qdict(legacy_opts, bs_opts, &local_err);
    if (local_err) {
        error_report_err(local_err);
        goto fail;
    }

    /* Deprecated option boot=[on|off] */
    if (qemu_opt_get(legacy_opts, "boot") != NULL) {
        fprintf(stderr, "qemu-kvm: boot=on|off is deprecated and will be "
                "ignored. Future versions will reject this parameter. Please "
                "update your scripts.\n");
    }

    /* Other deprecated options */
    if (!qtest_enabled()) {
        for (i = 0; i < ARRAY_SIZE(deprecated); i++) {
            if (qemu_opt_get(legacy_opts, deprecated[i]) != NULL) {
                error_report("'%s' is deprecated, please use the corresponding "
                             "option of '-device' instead", deprecated[i]);
            }
        }
    }

    /* Media type */
    value = qemu_opt_get(legacy_opts, "media");
    if (value) {
        if (!strcmp(value, "disk")) {
            media = MEDIA_DISK;
        } else if (!strcmp(value, "cdrom")) {
            media = MEDIA_CDROM;
            read_only = true;
        } else {
            error_report("'%s' invalid media", value);
            goto fail;
        }
    }

    /* copy-on-read is disabled with a warning for read-only devices */
    read_only |= qemu_opt_get_bool(legacy_opts, BDRV_OPT_READ_ONLY, false);
    copy_on_read = qemu_opt_get_bool(legacy_opts, "copy-on-read", false);

    if (read_only && copy_on_read) {
        warn_report("disabling copy-on-read on read-only drive");
        copy_on_read = false;
    }

    qdict_put_str(bs_opts, BDRV_OPT_READ_ONLY, read_only ? "on" : "off");
    qdict_put_str(bs_opts, "copy-on-read", copy_on_read ? "on" : "off");

    /* Controller type */
    value = qemu_opt_get(legacy_opts, "if");
    if (value) {
        for (type = 0;
             type < IF_COUNT && strcmp(value, if_name[type]);
             type++) {
        }
        if (type == IF_COUNT) {
            error_report("unsupported bus type '%s'", value);
            goto fail;
        }
    } else {
        type = block_default_type;
    }

    /* Geometry */
    cyls  = qemu_opt_get_number(legacy_opts, "cyls", 0);
    heads = qemu_opt_get_number(legacy_opts, "heads", 0);
    secs  = qemu_opt_get_number(legacy_opts, "secs", 0);

    if (cyls || heads || secs) {
        if (cyls < 1) {
            error_report("invalid physical cyls number");
            goto fail;
        }
        if (heads < 1) {
            error_report("invalid physical heads number");
            goto fail;
        }
        if (secs < 1) {
            error_report("invalid physical secs number");
            goto fail;
        }
    }

    translation = BIOS_ATA_TRANSLATION_AUTO;
    value = qemu_opt_get(legacy_opts, "trans");
    if (value != NULL) {
        if (!cyls) {
            error_report("'%s' trans must be used with cyls, heads and secs",
                         value);
            goto fail;
        }
        if (!strcmp(value, "none")) {
            translation = BIOS_ATA_TRANSLATION_NONE;
        } else if (!strcmp(value, "lba")) {
            translation = BIOS_ATA_TRANSLATION_LBA;
        } else if (!strcmp(value, "large")) {
            translation = BIOS_ATA_TRANSLATION_LARGE;
        } else if (!strcmp(value, "rechs")) {
            translation = BIOS_ATA_TRANSLATION_RECHS;
        } else if (!strcmp(value, "auto")) {
            translation = BIOS_ATA_TRANSLATION_AUTO;
        } else {
            error_report("'%s' invalid translation type", value);
            goto fail;
        }
    }

    if (media == MEDIA_CDROM) {
        if (cyls || secs || heads) {
            error_report("CHS can't be set with media=cdrom");
            goto fail;
        }
    }

    /* Device address specified by bus/unit or index.
     * If none was specified, try to find the first free one. */
    bus_id  = qemu_opt_get_number(legacy_opts, "bus", 0);
    unit_id = qemu_opt_get_number(legacy_opts, "unit", -1);
    index   = qemu_opt_get_number(legacy_opts, "index", -1);

    max_devs = if_max_devs[type];

    if (index != -1) {
        if (bus_id != 0 || unit_id != -1) {
            error_report("index cannot be used with bus and unit");
            goto fail;
        }
        bus_id = drive_index_to_bus_id(type, index);
        unit_id = drive_index_to_unit_id(type, index);
    }

    if (unit_id == -1) {
       unit_id = 0;
       while (drive_get(type, bus_id, unit_id) != NULL) {
           unit_id++;
           if (max_devs && unit_id >= max_devs) {
               unit_id -= max_devs;
               bus_id++;
           }
       }
    }

    if (max_devs && unit_id >= max_devs) {
        error_report("unit %d too big (max is %d)", unit_id, max_devs - 1);
        goto fail;
    }

    if (drive_get(type, bus_id, unit_id) != NULL) {
        error_report("drive with bus=%d, unit=%d (index=%d) exists",
                     bus_id, unit_id, index);
        goto fail;
    }

    /* Serial number */
    serial = qemu_opt_get(legacy_opts, "serial");

    /* no id supplied -> create one */
    if (qemu_opts_id(all_opts) == NULL) {
        char *new_id;
        const char *mediastr = "";
        if (type == IF_IDE || type == IF_SCSI) {
            mediastr = (media == MEDIA_CDROM) ? "-cd" : "-hd";
        }
        if (max_devs) {
            new_id = g_strdup_printf("%s%i%s%i", if_name[type], bus_id,
                                     mediastr, unit_id);
        } else {
            new_id = g_strdup_printf("%s%s%i", if_name[type],
                                     mediastr, unit_id);
        }
        qdict_put_str(bs_opts, "id", new_id);
        g_free(new_id);
    }

    /* Add virtio block device */
    devaddr = qemu_opt_get(legacy_opts, "addr");
    if (devaddr && type != IF_VIRTIO) {
        error_report("addr is not supported by this bus type");
        goto fail;
    }

    if (type == IF_VIRTIO) {
        QemuOpts *devopts;
        devopts = qemu_opts_create(qemu_find_opts("device"), NULL, 0,
                                   &error_abort);
        if (arch_type == QEMU_ARCH_S390X) {
            qemu_opt_set(devopts, "driver", "virtio-blk-ccw", &error_abort);
        } else {
            qemu_opt_set(devopts, "driver", "virtio-blk-pci", &error_abort);
        }
        qemu_opt_set(devopts, "drive", qdict_get_str(bs_opts, "id"),
                     &error_abort);
        if (devaddr) {
            qemu_opt_set(devopts, "addr", devaddr, &error_abort);
        }
    }

    filename = qemu_opt_get(legacy_opts, "file");

    /* Check werror/rerror compatibility with if=... */
    werror = qemu_opt_get(legacy_opts, "werror");
    if (werror != NULL) {
        if (type != IF_IDE && type != IF_SCSI && type != IF_VIRTIO &&
            type != IF_NONE) {
            error_report("werror is not supported by this bus type");
            goto fail;
        }
        qdict_put_str(bs_opts, "werror", werror);
    }

    rerror = qemu_opt_get(legacy_opts, "rerror");
    if (rerror != NULL) {
        if (type != IF_IDE && type != IF_VIRTIO && type != IF_SCSI &&
            type != IF_NONE) {
            error_report("rerror is not supported by this bus type");
            goto fail;
        }
        qdict_put_str(bs_opts, "rerror", rerror);
    }

    /* Actual block device init: Functionality shared with blockdev-add */
    blk = blockdev_init(filename, bs_opts, &local_err);
    bs_opts = NULL;
    if (!blk) {
        if (local_err) {
            error_report_err(local_err);
        }
        goto fail;
    } else {
        assert(!local_err);
    }

    /* Create legacy DriveInfo */
    dinfo = g_malloc0(sizeof(*dinfo));
    dinfo->opts = all_opts;

    dinfo->cyls = cyls;
    dinfo->heads = heads;
    dinfo->secs = secs;
    dinfo->trans = translation;

    dinfo->type = type;
    dinfo->bus = bus_id;
    dinfo->unit = unit_id;
    dinfo->devaddr = devaddr;
    dinfo->serial = g_strdup(serial);

    blk_set_legacy_dinfo(blk, dinfo);

    switch(type) {
    case IF_IDE:
    case IF_SCSI:
    case IF_XEN:
    case IF_NONE:
        dinfo->media_cd = media == MEDIA_CDROM;
        break;
    default:
        break;
    }

fail:
    qemu_opts_del(legacy_opts);
    QDECREF(bs_opts);
    return dinfo;
}

static BlockDriverState *qmp_get_root_bs(const char *name, Error **errp)
{
    BlockDriverState *bs;

    bs = bdrv_lookup_bs(name, name, errp);
    if (bs == NULL) {
        return NULL;
    }

    if (!bdrv_is_root_node(bs)) {
        error_setg(errp, "Need a root block node");
        return NULL;
    }

    if (!bdrv_is_inserted(bs)) {
        error_setg(errp, "Device has no medium");
        return NULL;
    }

    return bs;
}

static BlockBackend *qmp_get_blk(const char *blk_name, const char *qdev_id,
                                 Error **errp)
{
    BlockBackend *blk;

    if (!blk_name == !qdev_id) {
        error_setg(errp, "Need exactly one of 'device' and 'id'");
        return NULL;
    }

    if (qdev_id) {
        blk = blk_by_qdev_id(qdev_id, errp);
    } else {
        blk = blk_by_name(blk_name);
        if (blk == NULL) {
            error_set(errp, ERROR_CLASS_DEVICE_NOT_FOUND,
                      "Device '%s' not found", blk_name);
        }
    }

    return blk;
}

void hmp_commit(Monitor *mon, const QDict *qdict)
{
    const char *device = qdict_get_str(qdict, "device");
    BlockBackend *blk;
    int ret;

    if (!strcmp(device, "all")) {
        ret = blk_commit_all();
    } else {
        BlockDriverState *bs;
        AioContext *aio_context;

        blk = blk_by_name(device);
        if (!blk) {
            monitor_printf(mon, "Device '%s' not found\n", device);
            return;
        }
        if (!blk_is_available(blk)) {
            monitor_printf(mon, "Device '%s' has no medium\n", device);
            return;
        }

        bs = blk_bs(blk);
        aio_context = bdrv_get_aio_context(bs);
        aio_context_acquire(aio_context);

        ret = bdrv_commit(bs);

        aio_context_release(aio_context);
    }
    if (ret < 0) {
        monitor_printf(mon, "'commit' error for '%s': %s\n", device,
                       strerror(-ret));
    }
}

static void blockdev_do_action(TransactionAction *action, Error **errp)
{
    TransactionActionList list;

    list.value = action;
    list.next = NULL;
    qmp_transaction(&list, false, NULL, errp);
}

void qmp_blockdev_snapshot_sync(bool has_device, const char *device,
                                bool has_node_name, const char *node_name,
                                const char *snapshot_file,
                                bool has_snapshot_node_name,
                                const char *snapshot_node_name,
                                bool has_format, const char *format,
                                bool has_mode, NewImageMode mode, Error **errp)
{
    BlockdevSnapshotSync snapshot = {
        .has_device = has_device,
        .device = (char *) device,
        .has_node_name = has_node_name,
        .node_name = (char *) node_name,
        .snapshot_file = (char *) snapshot_file,
        .has_snapshot_node_name = has_snapshot_node_name,
        .snapshot_node_name = (char *) snapshot_node_name,
        .has_format = has_format,
        .format = (char *) format,
        .has_mode = has_mode,
        .mode = mode,
    };
    TransactionAction action = {
        .type = TRANSACTION_ACTION_KIND_BLOCKDEV_SNAPSHOT_SYNC,
        .u.blockdev_snapshot_sync.data = &snapshot,
    };
    blockdev_do_action(&action, errp);
}

void qmp_blockdev_snapshot(const char *node, const char *overlay,
                           Error **errp)
{
    BlockdevSnapshot snapshot_data = {
        .node = (char *) node,
        .overlay = (char *) overlay
    };
    TransactionAction action = {
        .type = TRANSACTION_ACTION_KIND_BLOCKDEV_SNAPSHOT,
        .u.blockdev_snapshot.data = &snapshot_data,
    };
    blockdev_do_action(&action, errp);
}

void qmp_blockdev_snapshot_internal_sync(const char *device,
                                         const char *name,
                                         Error **errp)
{
    BlockdevSnapshotInternal snapshot = {
        .device = (char *) device,
        .name = (char *) name
    };
    TransactionAction action = {
        .type = TRANSACTION_ACTION_KIND_BLOCKDEV_SNAPSHOT_INTERNAL_SYNC,
        .u.blockdev_snapshot_internal_sync.data = &snapshot,
    };
    blockdev_do_action(&action, errp);
}

SnapshotInfo *qmp_blockdev_snapshot_delete_internal_sync(const char *device,
                                                         bool has_id,
                                                         const char *id,
                                                         bool has_name,
                                                         const char *name,
                                                         Error **errp)
{
    BlockDriverState *bs;
    AioContext *aio_context;
    QEMUSnapshotInfo sn;
    Error *local_err = NULL;
    SnapshotInfo *info = NULL;
    int ret;

    bs = qmp_get_root_bs(device, errp);
    if (!bs) {
        return NULL;
    }
    aio_context = bdrv_get_aio_context(bs);
    aio_context_acquire(aio_context);

    if (!has_id) {
        id = NULL;
    }

    if (!has_name) {
        name = NULL;
    }

    if (!id && !name) {
        error_setg(errp, "Name or id must be provided");
        goto out_aio_context;
    }

    if (bdrv_op_is_blocked(bs, BLOCK_OP_TYPE_INTERNAL_SNAPSHOT_DELETE, errp)) {
        goto out_aio_context;
    }

    ret = bdrv_snapshot_find_by_id_and_name(bs, id, name, &sn, &local_err);
    if (local_err) {
        error_propagate(errp, local_err);
        goto out_aio_context;
    }
    if (!ret) {
        error_setg(errp,
                   "Snapshot with id '%s' and name '%s' does not exist on "
                   "device '%s'",
                   STR_OR_NULL(id), STR_OR_NULL(name), device);
        goto out_aio_context;
    }

    bdrv_snapshot_delete(bs, id, name, &local_err);
    if (local_err) {
        error_propagate(errp, local_err);
        goto out_aio_context;
    }

    aio_context_release(aio_context);

    info = g_new0(SnapshotInfo, 1);
    info->id = g_strdup(sn.id_str);
    info->name = g_strdup(sn.name);
    info->date_nsec = sn.date_nsec;
    info->date_sec = sn.date_sec;
    info->vm_state_size = sn.vm_state_size;
    info->vm_clock_nsec = sn.vm_clock_nsec % 1000000000;
    info->vm_clock_sec = sn.vm_clock_nsec / 1000000000;

    return info;

out_aio_context:
    aio_context_release(aio_context);
    return NULL;
}

/**
 * block_dirty_bitmap_lookup:
 * Return a dirty bitmap (if present), after validating
 * the node reference and bitmap names.
 *
 * @node: The name of the BDS node to search for bitmaps
 * @name: The name of the bitmap to search for
 * @pbs: Output pointer for BDS lookup, if desired. Can be NULL.
 * @paio: Output pointer for aio_context acquisition, if desired. Can be NULL.
 * @errp: Output pointer for error information. Can be NULL.
 *
 * @return: A bitmap object on success, or NULL on failure.
 */
static BdrvDirtyBitmap *block_dirty_bitmap_lookup(const char *node,
                                                  const char *name,
                                                  BlockDriverState **pbs,
                                                  Error **errp)
{
    BlockDriverState *bs;
    BdrvDirtyBitmap *bitmap;

    if (!node) {
        error_setg(errp, "Node cannot be NULL");
        return NULL;
    }
    if (!name) {
        error_setg(errp, "Bitmap name cannot be NULL");
        return NULL;
    }
    bs = bdrv_lookup_bs(node, node, NULL);
    if (!bs) {
        error_setg(errp, "Node '%s' not found", node);
        return NULL;
    }

    bitmap = bdrv_find_dirty_bitmap(bs, name);
    if (!bitmap) {
        error_setg(errp, "Dirty bitmap '%s' not found", name);
        return NULL;
    }

    if (pbs) {
        *pbs = bs;
    }

    return bitmap;
}

/* New and old BlockDriverState structs for atomic group operations */

typedef struct BlkActionState BlkActionState;

/**
 * BlkActionOps:
 * Table of operations that define an Action.
 *
 * @instance_size: Size of state struct, in bytes.
 * @prepare: Prepare the work, must NOT be NULL.
 * @commit: Commit the changes, can be NULL.
 * @abort: Abort the changes on fail, can be NULL.
 * @clean: Clean up resources after all transaction actions have called
 *         commit() or abort(). Can be NULL.
 *
 * Only prepare() may fail. In a single transaction, only one of commit() or
 * abort() will be called. clean() will always be called if it is present.
 */
typedef struct BlkActionOps {
    size_t instance_size;
    void (*prepare)(BlkActionState *common, Error **errp);
    void (*commit)(BlkActionState *common);
    void (*abort)(BlkActionState *common);
    void (*clean)(BlkActionState *common);
} BlkActionOps;

/**
 * BlkActionState:
 * Describes one Action's state within a Transaction.
 *
 * @action: QAPI-defined enum identifying which Action to perform.
 * @ops: Table of ActionOps this Action can perform.
 * @block_job_txn: Transaction which this action belongs to.
 * @entry: List membership for all Actions in this Transaction.
 *
 * This structure must be arranged as first member in a subclassed type,
 * assuming that the compiler will also arrange it to the same offsets as the
 * base class.
 */
struct BlkActionState {
    TransactionAction *action;
    const BlkActionOps *ops;
    BlockJobTxn *block_job_txn;
    TransactionProperties *txn_props;
    QSIMPLEQ_ENTRY(BlkActionState) entry;
};

/* internal snapshot private data */
typedef struct InternalSnapshotState {
    BlkActionState common;
    BlockDriverState *bs;
    AioContext *aio_context;
    QEMUSnapshotInfo sn;
    bool created;
} InternalSnapshotState;


static int action_check_completion_mode(BlkActionState *s, Error **errp)
{
    if (s->txn_props->completion_mode != ACTION_COMPLETION_MODE_INDIVIDUAL) {
        error_setg(errp,
                   "Action '%s' does not support Transaction property "
                   "completion-mode = %s",
                   TransactionActionKind_lookup[s->action->type],
                   ActionCompletionMode_lookup[s->txn_props->completion_mode]);
        return -1;
    }
    return 0;
}

static void internal_snapshot_prepare(BlkActionState *common,
                                      Error **errp)
{
    Error *local_err = NULL;
    const char *device;
    const char *name;
    BlockDriverState *bs;
    QEMUSnapshotInfo old_sn, *sn;
    bool ret;
    qemu_timeval tv;
    BlockdevSnapshotInternal *internal;
    InternalSnapshotState *state;
    int ret1;

    g_assert(common->action->type ==
             TRANSACTION_ACTION_KIND_BLOCKDEV_SNAPSHOT_INTERNAL_SYNC);
    internal = common->action->u.blockdev_snapshot_internal_sync.data;
    state = DO_UPCAST(InternalSnapshotState, common, common);

    /* 1. parse input */
    device = internal->device;
    name = internal->name;

    /* 2. check for validation */
    if (action_check_completion_mode(common, errp) < 0) {
        return;
    }

    bs = qmp_get_root_bs(device, errp);
    if (!bs) {
        return;
    }

    /* AioContext is released in .clean() */
    state->aio_context = bdrv_get_aio_context(bs);
    aio_context_acquire(state->aio_context);

    state->bs = bs;
    bdrv_drained_begin(bs);

    if (bdrv_op_is_blocked(bs, BLOCK_OP_TYPE_INTERNAL_SNAPSHOT, errp)) {
        return;
    }

    if (bdrv_is_read_only(bs)) {
        error_setg(errp, "Device '%s' is read only", device);
        return;
    }

    if (!bdrv_can_snapshot(bs)) {
        error_setg(errp, "Block format '%s' used by device '%s' "
                   "does not support internal snapshots",
                   bs->drv->format_name, device);
        return;
    }

    if (!strlen(name)) {
        error_setg(errp, "Name is empty");
        return;
    }

    /* check whether a snapshot with name exist */
    ret = bdrv_snapshot_find_by_id_and_name(bs, NULL, name, &old_sn,
                                            &local_err);
    if (local_err) {
        error_propagate(errp, local_err);
        return;
    } else if (ret) {
        error_setg(errp,
                   "Snapshot with name '%s' already exists on device '%s'",
                   name, device);
        return;
    }

    /* 3. take the snapshot */
    sn = &state->sn;
    pstrcpy(sn->name, sizeof(sn->name), name);
    qemu_gettimeofday(&tv);
    sn->date_sec = tv.tv_sec;
    sn->date_nsec = tv.tv_usec * 1000;
    sn->vm_clock_nsec = qemu_clock_get_ns(QEMU_CLOCK_VIRTUAL);

    ret1 = bdrv_snapshot_create(bs, sn);
    if (ret1 < 0) {
        error_setg_errno(errp, -ret1,
                         "Failed to create snapshot '%s' on device '%s'",
                         name, device);
        return;
    }

    /* 4. succeed, mark a snapshot is created */
    state->created = true;
}

static void internal_snapshot_abort(BlkActionState *common)
{
    InternalSnapshotState *state =
                             DO_UPCAST(InternalSnapshotState, common, common);
    BlockDriverState *bs = state->bs;
    QEMUSnapshotInfo *sn = &state->sn;
    Error *local_error = NULL;

    if (!state->created) {
        return;
    }

    if (bdrv_snapshot_delete(bs, sn->id_str, sn->name, &local_error) < 0) {
        error_reportf_err(local_error,
                          "Failed to delete snapshot with id '%s' and "
                          "name '%s' on device '%s' in abort: ",
                          sn->id_str, sn->name,
                          bdrv_get_device_name(bs));
    }
}

static void internal_snapshot_clean(BlkActionState *common)
{
    InternalSnapshotState *state = DO_UPCAST(InternalSnapshotState,
                                             common, common);

    if (state->aio_context) {
        if (state->bs) {
            bdrv_drained_end(state->bs);
        }
        aio_context_release(state->aio_context);
    }
}

/* external snapshot private data */
typedef struct ExternalSnapshotState {
    BlkActionState common;
    BlockDriverState *old_bs;
    BlockDriverState *new_bs;
    AioContext *aio_context;
    bool overlay_appended;
} ExternalSnapshotState;

static void external_snapshot_prepare(BlkActionState *common,
                                      Error **errp)
{
    int flags = 0;
    QDict *options = NULL;
    Error *local_err = NULL;
    /* Device and node name of the image to generate the snapshot from */
    const char *device;
    const char *node_name;
    /* Reference to the new image (for 'blockdev-snapshot') */
    const char *snapshot_ref;
    /* File name of the new image (for 'blockdev-snapshot-sync') */
    const char *new_image_file;
    ExternalSnapshotState *state =
                             DO_UPCAST(ExternalSnapshotState, common, common);
    TransactionAction *action = common->action;

    /* 'blockdev-snapshot' and 'blockdev-snapshot-sync' have similar
     * purpose but a different set of parameters */
    switch (action->type) {
    case TRANSACTION_ACTION_KIND_BLOCKDEV_SNAPSHOT:
        {
            BlockdevSnapshot *s = action->u.blockdev_snapshot.data;
            device = s->node;
            node_name = s->node;
            new_image_file = NULL;
            snapshot_ref = s->overlay;
        }
        break;
    case TRANSACTION_ACTION_KIND_BLOCKDEV_SNAPSHOT_SYNC:
        {
            BlockdevSnapshotSync *s = action->u.blockdev_snapshot_sync.data;
            device = s->has_device ? s->device : NULL;
            node_name = s->has_node_name ? s->node_name : NULL;
            new_image_file = s->snapshot_file;
            snapshot_ref = NULL;
        }
        break;
    default:
        g_assert_not_reached();
    }

    /* start processing */
    if (action_check_completion_mode(common, errp) < 0) {
        return;
    }

    state->old_bs = bdrv_lookup_bs(device, node_name, errp);
    if (!state->old_bs) {
        return;
    }

    /* Acquire AioContext now so any threads operating on old_bs stop */
    state->aio_context = bdrv_get_aio_context(state->old_bs);
    aio_context_acquire(state->aio_context);
    bdrv_drained_begin(state->old_bs);

    if (!bdrv_is_inserted(state->old_bs)) {
        error_setg(errp, QERR_DEVICE_HAS_NO_MEDIUM, device);
        return;
    }

    if (bdrv_op_is_blocked(state->old_bs,
                           BLOCK_OP_TYPE_EXTERNAL_SNAPSHOT, errp)) {
        return;
    }

    if (!bdrv_is_read_only(state->old_bs)) {
        if (bdrv_flush(state->old_bs)) {
            error_setg(errp, QERR_IO_ERROR);
            return;
        }
    }

    if (!bdrv_is_first_non_filter(state->old_bs)) {
        error_setg(errp, QERR_FEATURE_DISABLED, "snapshot");
        return;
    }

    if (action->type == TRANSACTION_ACTION_KIND_BLOCKDEV_SNAPSHOT_SYNC) {
        BlockdevSnapshotSync *s = action->u.blockdev_snapshot_sync.data;
        const char *format = s->has_format ? s->format : "qcow2";
        enum NewImageMode mode;
        const char *snapshot_node_name =
            s->has_snapshot_node_name ? s->snapshot_node_name : NULL;

        if (node_name && !snapshot_node_name) {
            error_setg(errp, "New snapshot node name missing");
            return;
        }

        if (snapshot_node_name &&
            bdrv_lookup_bs(snapshot_node_name, snapshot_node_name, NULL)) {
            error_setg(errp, "New snapshot node name already in use");
            return;
        }

        flags = state->old_bs->open_flags;
        flags &= ~(BDRV_O_SNAPSHOT | BDRV_O_COPY_ON_READ);
        flags |= BDRV_O_NO_BACKING;

        /* create new image w/backing file */
        mode = s->has_mode ? s->mode : NEW_IMAGE_MODE_ABSOLUTE_PATHS;
        if (mode != NEW_IMAGE_MODE_EXISTING) {
            int64_t size = bdrv_getlength(state->old_bs);
            if (size < 0) {
                error_setg_errno(errp, -size, "bdrv_getlength failed");
                return;
            }
            bdrv_img_create(new_image_file, format,
                            state->old_bs->filename,
                            state->old_bs->drv->format_name,
                            NULL, size, flags, false, &local_err);
            if (local_err) {
                error_propagate(errp, local_err);
                return;
            }
        }

        options = qdict_new();
        if (s->has_snapshot_node_name) {
            qdict_put_str(options, "node-name", snapshot_node_name);
        }
        qdict_put_str(options, "driver", format);
<<<<<<< HEAD

        flags |= BDRV_O_NO_BACKING;
=======
>>>>>>> ba87166e
    }

    state->new_bs = bdrv_open(new_image_file, snapshot_ref, options, flags,
                              errp);
    /* We will manually add the backing_hd field to the bs later */
    if (!state->new_bs) {
        return;
    }

    if (bdrv_has_blk(state->new_bs)) {
        error_setg(errp, "The snapshot is already in use");
        return;
    }

    if (bdrv_op_is_blocked(state->new_bs, BLOCK_OP_TYPE_EXTERNAL_SNAPSHOT,
                           errp)) {
        return;
    }

    if (state->new_bs->backing != NULL) {
        error_setg(errp, "The snapshot already has a backing image");
        return;
    }

    if (!state->new_bs->drv->supports_backing) {
        error_setg(errp, "The snapshot does not support backing images");
        return;
    }

    bdrv_set_aio_context(state->new_bs, state->aio_context);

    /* This removes our old bs and adds the new bs. This is an operation that
     * can fail, so we need to do it in .prepare; undoing it for abort is
     * always possible. */
    bdrv_ref(state->new_bs);
    bdrv_append(state->new_bs, state->old_bs, &local_err);
    if (local_err) {
        error_propagate(errp, local_err);
        return;
    }
    state->overlay_appended = true;
}

static void external_snapshot_commit(BlkActionState *common)
{
    ExternalSnapshotState *state =
                             DO_UPCAST(ExternalSnapshotState, common, common);

    /* We don't need (or want) to use the transactional
     * bdrv_reopen_multiple() across all the entries at once, because we
     * don't want to abort all of them if one of them fails the reopen */
    if (!atomic_read(&state->old_bs->copy_on_read)) {
        bdrv_reopen(state->old_bs, state->old_bs->open_flags & ~BDRV_O_RDWR,
                    NULL);
    }
}

static void external_snapshot_abort(BlkActionState *common)
{
    ExternalSnapshotState *state =
                             DO_UPCAST(ExternalSnapshotState, common, common);
    if (state->new_bs) {
        if (state->overlay_appended) {
            bdrv_ref(state->old_bs);   /* we can't let bdrv_set_backind_hd()
                                          close state->old_bs; we need it */
            bdrv_set_backing_hd(state->new_bs, NULL, &error_abort);
            bdrv_replace_node(state->new_bs, state->old_bs, &error_abort);
            bdrv_unref(state->old_bs); /* bdrv_replace_node() ref'ed old_bs */
        }
    }
}

static void external_snapshot_clean(BlkActionState *common)
{
    ExternalSnapshotState *state =
                             DO_UPCAST(ExternalSnapshotState, common, common);
    if (state->aio_context) {
        bdrv_drained_end(state->old_bs);
        aio_context_release(state->aio_context);
        bdrv_unref(state->new_bs);
    }
}

typedef struct DriveBackupState {
    BlkActionState common;
    BlockDriverState *bs;
    AioContext *aio_context;
    BlockJob *job;
} DriveBackupState;

static BlockJob *do_drive_backup(DriveBackup *backup, BlockJobTxn *txn,
                            Error **errp);

static void drive_backup_prepare(BlkActionState *common, Error **errp)
{
    DriveBackupState *state = DO_UPCAST(DriveBackupState, common, common);
    BlockDriverState *bs;
    DriveBackup *backup;
    Error *local_err = NULL;

    assert(common->action->type == TRANSACTION_ACTION_KIND_DRIVE_BACKUP);
    backup = common->action->u.drive_backup.data;

    bs = qmp_get_root_bs(backup->device, errp);
    if (!bs) {
        return;
    }

    /* AioContext is released in .clean() */
    state->aio_context = bdrv_get_aio_context(bs);
    aio_context_acquire(state->aio_context);
    bdrv_drained_begin(bs);
    state->bs = bs;

    state->job = do_drive_backup(backup, common->block_job_txn, &local_err);
    if (local_err) {
        error_propagate(errp, local_err);
        return;
    }
}

static void drive_backup_commit(BlkActionState *common)
{
    DriveBackupState *state = DO_UPCAST(DriveBackupState, common, common);
    assert(state->job);
    block_job_start(state->job);
}

static void drive_backup_abort(BlkActionState *common)
{
    DriveBackupState *state = DO_UPCAST(DriveBackupState, common, common);

    if (state->job) {
        block_job_cancel_sync(state->job);
    }
}

static void drive_backup_clean(BlkActionState *common)
{
    DriveBackupState *state = DO_UPCAST(DriveBackupState, common, common);

    if (state->aio_context) {
        bdrv_drained_end(state->bs);
        aio_context_release(state->aio_context);
    }
}

typedef struct BlockdevBackupState {
    BlkActionState common;
    BlockDriverState *bs;
    BlockJob *job;
    AioContext *aio_context;
} BlockdevBackupState;

static BlockJob *do_blockdev_backup(BlockdevBackup *backup, BlockJobTxn *txn,
                                    Error **errp);

static void blockdev_backup_prepare(BlkActionState *common, Error **errp)
{
    BlockdevBackupState *state = DO_UPCAST(BlockdevBackupState, common, common);
    BlockdevBackup *backup;
    BlockDriverState *bs, *target;
    Error *local_err = NULL;

    assert(common->action->type == TRANSACTION_ACTION_KIND_BLOCKDEV_BACKUP);
    backup = common->action->u.blockdev_backup.data;

    bs = qmp_get_root_bs(backup->device, errp);
    if (!bs) {
        return;
    }

    target = bdrv_lookup_bs(backup->target, backup->target, errp);
    if (!target) {
        return;
    }

    /* AioContext is released in .clean() */
    state->aio_context = bdrv_get_aio_context(bs);
    if (state->aio_context != bdrv_get_aio_context(target)) {
        state->aio_context = NULL;
        error_setg(errp, "Backup between two IO threads is not implemented");
        return;
    }
    aio_context_acquire(state->aio_context);
    state->bs = bs;
    bdrv_drained_begin(state->bs);

    state->job = do_blockdev_backup(backup, common->block_job_txn, &local_err);
    if (local_err) {
        error_propagate(errp, local_err);
        return;
    }
}

static void blockdev_backup_commit(BlkActionState *common)
{
    BlockdevBackupState *state = DO_UPCAST(BlockdevBackupState, common, common);
    assert(state->job);
    block_job_start(state->job);
}

static void blockdev_backup_abort(BlkActionState *common)
{
    BlockdevBackupState *state = DO_UPCAST(BlockdevBackupState, common, common);

    if (state->job) {
        block_job_cancel_sync(state->job);
    }
}

static void blockdev_backup_clean(BlkActionState *common)
{
    BlockdevBackupState *state = DO_UPCAST(BlockdevBackupState, common, common);

    if (state->aio_context) {
        bdrv_drained_end(state->bs);
        aio_context_release(state->aio_context);
    }
}

typedef struct BlockDirtyBitmapState {
    BlkActionState common;
    BdrvDirtyBitmap *bitmap;
    BlockDriverState *bs;
    AioContext *aio_context;
    HBitmap *backup;
    bool prepared;
} BlockDirtyBitmapState;

static void block_dirty_bitmap_add_prepare(BlkActionState *common,
                                           Error **errp)
{
    Error *local_err = NULL;
    BlockDirtyBitmapAdd *action;
    BlockDirtyBitmapState *state = DO_UPCAST(BlockDirtyBitmapState,
                                             common, common);

    if (action_check_completion_mode(common, errp) < 0) {
        return;
    }

    action = common->action->u.block_dirty_bitmap_add.data;
    /* AIO context taken and released within qmp_block_dirty_bitmap_add */
    qmp_block_dirty_bitmap_add(action->node, action->name,
                               action->has_granularity, action->granularity,
                               action->has_persistent, action->persistent,
                               action->has_autoload, action->autoload,
                               &local_err);

    if (!local_err) {
        state->prepared = true;
    } else {
        error_propagate(errp, local_err);
    }
}

static void block_dirty_bitmap_add_abort(BlkActionState *common)
{
    BlockDirtyBitmapAdd *action;
    BlockDirtyBitmapState *state = DO_UPCAST(BlockDirtyBitmapState,
                                             common, common);

    action = common->action->u.block_dirty_bitmap_add.data;
    /* Should not be able to fail: IF the bitmap was added via .prepare(),
     * then the node reference and bitmap name must have been valid.
     */
    if (state->prepared) {
        qmp_block_dirty_bitmap_remove(action->node, action->name, &error_abort);
    }
}

static void block_dirty_bitmap_clear_prepare(BlkActionState *common,
                                             Error **errp)
{
    BlockDirtyBitmapState *state = DO_UPCAST(BlockDirtyBitmapState,
                                             common, common);
    BlockDirtyBitmap *action;

    if (action_check_completion_mode(common, errp) < 0) {
        return;
    }

    action = common->action->u.block_dirty_bitmap_clear.data;
    state->bitmap = block_dirty_bitmap_lookup(action->node,
                                              action->name,
                                              &state->bs,
                                              errp);
    if (!state->bitmap) {
        return;
    }

    if (bdrv_dirty_bitmap_frozen(state->bitmap)) {
        error_setg(errp, "Cannot modify a frozen bitmap");
        return;
    } else if (!bdrv_dirty_bitmap_enabled(state->bitmap)) {
        error_setg(errp, "Cannot clear a disabled bitmap");
        return;
    } else if (bdrv_dirty_bitmap_readonly(state->bitmap)) {
        error_setg(errp, "Cannot clear a readonly bitmap");
        return;
    }

    bdrv_clear_dirty_bitmap(state->bitmap, &state->backup);
    /* AioContext is released in .clean() */
}

static void block_dirty_bitmap_clear_abort(BlkActionState *common)
{
    BlockDirtyBitmapState *state = DO_UPCAST(BlockDirtyBitmapState,
                                             common, common);

    if (state->backup) {
        bdrv_undo_clear_dirty_bitmap(state->bitmap, state->backup);
    }
}

static void block_dirty_bitmap_clear_commit(BlkActionState *common)
{
    BlockDirtyBitmapState *state = DO_UPCAST(BlockDirtyBitmapState,
                                             common, common);

    hbitmap_free(state->backup);
}

static void block_dirty_bitmap_clear_clean(BlkActionState *common)
{
    BlockDirtyBitmapState *state = DO_UPCAST(BlockDirtyBitmapState,
                                             common, common);

    if (state->aio_context) {
        aio_context_release(state->aio_context);
    }
}

static void abort_prepare(BlkActionState *common, Error **errp)
{
    error_setg(errp, "Transaction aborted using Abort action");
}

static void abort_commit(BlkActionState *common)
{
    g_assert_not_reached(); /* this action never succeeds */
}

static const BlkActionOps actions[] = {
    [TRANSACTION_ACTION_KIND_BLOCKDEV_SNAPSHOT] = {
        .instance_size = sizeof(ExternalSnapshotState),
        .prepare  = external_snapshot_prepare,
        .commit   = external_snapshot_commit,
        .abort = external_snapshot_abort,
        .clean = external_snapshot_clean,
    },
    [TRANSACTION_ACTION_KIND_BLOCKDEV_SNAPSHOT_SYNC] = {
        .instance_size = sizeof(ExternalSnapshotState),
        .prepare  = external_snapshot_prepare,
        .commit   = external_snapshot_commit,
        .abort = external_snapshot_abort,
        .clean = external_snapshot_clean,
    },
    [TRANSACTION_ACTION_KIND_DRIVE_BACKUP] = {
        .instance_size = sizeof(DriveBackupState),
        .prepare = drive_backup_prepare,
        .commit = drive_backup_commit,
        .abort = drive_backup_abort,
        .clean = drive_backup_clean,
    },
    [TRANSACTION_ACTION_KIND_BLOCKDEV_BACKUP] = {
        .instance_size = sizeof(BlockdevBackupState),
        .prepare = blockdev_backup_prepare,
        .commit = blockdev_backup_commit,
        .abort = blockdev_backup_abort,
        .clean = blockdev_backup_clean,
    },
    [TRANSACTION_ACTION_KIND_ABORT] = {
        .instance_size = sizeof(BlkActionState),
        .prepare = abort_prepare,
        .commit = abort_commit,
    },
    [TRANSACTION_ACTION_KIND_BLOCKDEV_SNAPSHOT_INTERNAL_SYNC] = {
        .instance_size = sizeof(InternalSnapshotState),
        .prepare  = internal_snapshot_prepare,
        .abort = internal_snapshot_abort,
        .clean = internal_snapshot_clean,
    },
    [TRANSACTION_ACTION_KIND_BLOCK_DIRTY_BITMAP_ADD] = {
        .instance_size = sizeof(BlockDirtyBitmapState),
        .prepare = block_dirty_bitmap_add_prepare,
        .abort = block_dirty_bitmap_add_abort,
    },
    [TRANSACTION_ACTION_KIND_BLOCK_DIRTY_BITMAP_CLEAR] = {
        .instance_size = sizeof(BlockDirtyBitmapState),
        .prepare = block_dirty_bitmap_clear_prepare,
        .commit = block_dirty_bitmap_clear_commit,
        .abort = block_dirty_bitmap_clear_abort,
        .clean = block_dirty_bitmap_clear_clean,
    }
};

/**
 * Allocate a TransactionProperties structure if necessary, and fill
 * that structure with desired defaults if they are unset.
 */
static TransactionProperties *get_transaction_properties(
    TransactionProperties *props)
{
    if (!props) {
        props = g_new0(TransactionProperties, 1);
    }

    if (!props->has_completion_mode) {
        props->has_completion_mode = true;
        props->completion_mode = ACTION_COMPLETION_MODE_INDIVIDUAL;
    }

    return props;
}

/*
 * 'Atomic' group operations.  The operations are performed as a set, and if
 * any fail then we roll back all operations in the group.
 */
void qmp_transaction(TransactionActionList *dev_list,
                     bool has_props,
                     struct TransactionProperties *props,
                     Error **errp)
{
    TransactionActionList *dev_entry = dev_list;
    BlockJobTxn *block_job_txn = NULL;
    BlkActionState *state, *next;
    Error *local_err = NULL;

    QSIMPLEQ_HEAD(snap_bdrv_states, BlkActionState) snap_bdrv_states;
    QSIMPLEQ_INIT(&snap_bdrv_states);

    /* Does this transaction get canceled as a group on failure?
     * If not, we don't really need to make a BlockJobTxn.
     */
    props = get_transaction_properties(props);
    if (props->completion_mode != ACTION_COMPLETION_MODE_INDIVIDUAL) {
        block_job_txn = block_job_txn_new();
    }

    /* drain all i/o before any operations */
    bdrv_drain_all();

    /* We don't do anything in this loop that commits us to the operations */
    while (NULL != dev_entry) {
        TransactionAction *dev_info = NULL;
        const BlkActionOps *ops;

        dev_info = dev_entry->value;
        dev_entry = dev_entry->next;

        assert(dev_info->type < ARRAY_SIZE(actions));

        ops = &actions[dev_info->type];
        assert(ops->instance_size > 0);

        state = g_malloc0(ops->instance_size);
        state->ops = ops;
        state->action = dev_info;
        state->block_job_txn = block_job_txn;
        state->txn_props = props;
        QSIMPLEQ_INSERT_TAIL(&snap_bdrv_states, state, entry);

        state->ops->prepare(state, &local_err);
        if (local_err) {
            error_propagate(errp, local_err);
            goto delete_and_fail;
        }
    }

    QSIMPLEQ_FOREACH(state, &snap_bdrv_states, entry) {
        if (state->ops->commit) {
            state->ops->commit(state);
        }
    }

    /* success */
    goto exit;

delete_and_fail:
    /* failure, and it is all-or-none; roll back all operations */
    QSIMPLEQ_FOREACH(state, &snap_bdrv_states, entry) {
        if (state->ops->abort) {
            state->ops->abort(state);
        }
    }
exit:
    QSIMPLEQ_FOREACH_SAFE(state, &snap_bdrv_states, entry, next) {
        if (state->ops->clean) {
            state->ops->clean(state);
        }
        g_free(state);
    }
    if (!has_props) {
        qapi_free_TransactionProperties(props);
    }
    block_job_txn_unref(block_job_txn);
}

void qmp_eject(bool has_device, const char *device,
               bool has_id, const char *id,
               bool has_force, bool force, Error **errp)
{
    Error *local_err = NULL;
    int rc;

    if (!has_force) {
        force = false;
    }

    rc = do_open_tray(has_device ? device : NULL,
                      has_id ? id : NULL,
                      force, &local_err);
    if (rc && rc != -ENOSYS) {
        error_propagate(errp, local_err);
        return;
    }
    error_free(local_err);

    qmp_x_blockdev_remove_medium(has_device, device, has_id, id, errp);
}

void qmp_block_passwd(bool has_device, const char *device,
                      bool has_node_name, const char *node_name,
                      const char *password, Error **errp)
{
    error_setg(errp,
               "Setting block passwords directly is no longer supported");
}

/*
 * Attempt to open the tray of @device.
 * If @force, ignore its tray lock.
 * Else, if the tray is locked, don't open it, but ask the guest to open it.
 * On error, store an error through @errp and return -errno.
 * If @device does not exist, return -ENODEV.
 * If it has no removable media, return -ENOTSUP.
 * If it has no tray, return -ENOSYS.
 * If the guest was asked to open the tray, return -EINPROGRESS.
 * Else, return 0.
 */
static int do_open_tray(const char *blk_name, const char *qdev_id,
                        bool force, Error **errp)
{
    BlockBackend *blk;
    const char *device = qdev_id ?: blk_name;
    bool locked;

    blk = qmp_get_blk(blk_name, qdev_id, errp);
    if (!blk) {
        return -ENODEV;
    }

    if (!blk_dev_has_removable_media(blk)) {
        error_setg(errp, "Device '%s' is not removable", device);
        return -ENOTSUP;
    }

    if (!blk_dev_has_tray(blk)) {
        error_setg(errp, "Device '%s' does not have a tray", device);
        return -ENOSYS;
    }

    if (blk_dev_is_tray_open(blk)) {
        return 0;
    }

    locked = blk_dev_is_medium_locked(blk);
    if (locked) {
        blk_dev_eject_request(blk, force);
    }

    if (!locked || force) {
        blk_dev_change_media_cb(blk, false, &error_abort);
    }

    if (locked && !force) {
        error_setg(errp, "Device '%s' is locked and force was not specified, "
                   "wait for tray to open and try again", device);
        return -EINPROGRESS;
    }

    return 0;
}

void qmp_blockdev_open_tray(bool has_device, const char *device,
                            bool has_id, const char *id,
                            bool has_force, bool force,
                            Error **errp)
{
    Error *local_err = NULL;
    int rc;

    if (!has_force) {
        force = false;
    }
    rc = do_open_tray(has_device ? device : NULL,
                      has_id ? id : NULL,
                      force, &local_err);
    if (rc && rc != -ENOSYS && rc != -EINPROGRESS) {
        error_propagate(errp, local_err);
        return;
    }
    error_free(local_err);
}

void qmp_blockdev_close_tray(bool has_device, const char *device,
                             bool has_id, const char *id,
                             Error **errp)
{
    BlockBackend *blk;
    Error *local_err = NULL;

    device = has_device ? device : NULL;
    id = has_id ? id : NULL;

    blk = qmp_get_blk(device, id, errp);
    if (!blk) {
        return;
    }

    if (!blk_dev_has_removable_media(blk)) {
        error_setg(errp, "Device '%s' is not removable", device ?: id);
        return;
    }

    if (!blk_dev_has_tray(blk)) {
        /* Ignore this command on tray-less devices */
        return;
    }

    if (!blk_dev_is_tray_open(blk)) {
        return;
    }

    blk_dev_change_media_cb(blk, true, &local_err);
    if (local_err) {
        error_propagate(errp, local_err);
        return;
    }
}

void qmp_x_blockdev_remove_medium(bool has_device, const char *device,
                                  bool has_id, const char *id, Error **errp)
{
    BlockBackend *blk;
    BlockDriverState *bs;
    AioContext *aio_context;
    bool has_attached_device;

    device = has_device ? device : NULL;
    id = has_id ? id : NULL;

    blk = qmp_get_blk(device, id, errp);
    if (!blk) {
        return;
    }

    /* For BBs without a device, we can exchange the BDS tree at will */
    has_attached_device = blk_get_attached_dev(blk);

    if (has_attached_device && !blk_dev_has_removable_media(blk)) {
        error_setg(errp, "Device '%s' is not removable", device ?: id);
        return;
    }

    if (has_attached_device && blk_dev_has_tray(blk) &&
        !blk_dev_is_tray_open(blk))
    {
        error_setg(errp, "Tray of device '%s' is not open", device ?: id);
        return;
    }

    bs = blk_bs(blk);
    if (!bs) {
        return;
    }

    aio_context = bdrv_get_aio_context(bs);
    aio_context_acquire(aio_context);

    if (bdrv_op_is_blocked(bs, BLOCK_OP_TYPE_EJECT, errp)) {
        goto out;
    }

    blk_remove_bs(blk);

    if (!blk_dev_has_tray(blk)) {
        /* For tray-less devices, blockdev-open-tray is a no-op (or may not be
         * called at all); therefore, the medium needs to be ejected here.
         * Do it after blk_remove_bs() so blk_is_inserted(blk) returns the @load
         * value passed here (i.e. false). */
        blk_dev_change_media_cb(blk, false, &error_abort);
    }

out:
    aio_context_release(aio_context);
}

static void qmp_blockdev_insert_anon_medium(BlockBackend *blk,
                                            BlockDriverState *bs, Error **errp)
{
    Error *local_err = NULL;
    bool has_device;
    int ret;

    /* For BBs without a device, we can exchange the BDS tree at will */
    has_device = blk_get_attached_dev(blk);

    if (has_device && !blk_dev_has_removable_media(blk)) {
        error_setg(errp, "Device is not removable");
        return;
    }

    if (has_device && blk_dev_has_tray(blk) && !blk_dev_is_tray_open(blk)) {
        error_setg(errp, "Tray of the device is not open");
        return;
    }

    if (blk_bs(blk)) {
        error_setg(errp, "There already is a medium in the device");
        return;
    }

    ret = blk_insert_bs(blk, bs, errp);
    if (ret < 0) {
        return;
    }

    if (!blk_dev_has_tray(blk)) {
        /* For tray-less devices, blockdev-close-tray is a no-op (or may not be
         * called at all); therefore, the medium needs to be pushed into the
         * slot here.
         * Do it after blk_insert_bs() so blk_is_inserted(blk) returns the @load
         * value passed here (i.e. true). */
        blk_dev_change_media_cb(blk, true, &local_err);
        if (local_err) {
            error_propagate(errp, local_err);
            blk_remove_bs(blk);
            return;
        }
    }
}

void qmp_x_blockdev_insert_medium(bool has_device, const char *device,
                                  bool has_id, const char *id,
                                  const char *node_name, Error **errp)
{
    BlockBackend *blk;
    BlockDriverState *bs;

    blk = qmp_get_blk(has_device ? device : NULL,
                      has_id ? id : NULL,
                      errp);
    if (!blk) {
        return;
    }

    bs = bdrv_find_node(node_name);
    if (!bs) {
        error_setg(errp, "Node '%s' not found", node_name);
        return;
    }

    if (bdrv_has_blk(bs)) {
        error_setg(errp, "Node '%s' is already in use", node_name);
        return;
    }

    qmp_blockdev_insert_anon_medium(blk, bs, errp);
}

void qmp_blockdev_change_medium(bool has_device, const char *device,
                                bool has_id, const char *id,
                                const char *filename,
                                bool has_format, const char *format,
                                bool has_read_only,
                                BlockdevChangeReadOnlyMode read_only,
                                Error **errp)
{
    BlockBackend *blk;
    BlockDriverState *medium_bs = NULL;
    int bdrv_flags;
    bool detect_zeroes;
    int rc;
    QDict *options = NULL;
    Error *err = NULL;

    blk = qmp_get_blk(has_device ? device : NULL,
                      has_id ? id : NULL,
                      errp);
    if (!blk) {
        goto fail;
    }

    if (blk_bs(blk)) {
        blk_update_root_state(blk);
    }

    bdrv_flags = blk_get_open_flags_from_root_state(blk);
    bdrv_flags &= ~(BDRV_O_TEMPORARY | BDRV_O_SNAPSHOT | BDRV_O_NO_BACKING |
        BDRV_O_PROTOCOL);

    if (!has_read_only) {
        read_only = BLOCKDEV_CHANGE_READ_ONLY_MODE_RETAIN;
    }

    switch (read_only) {
    case BLOCKDEV_CHANGE_READ_ONLY_MODE_RETAIN:
        break;

    case BLOCKDEV_CHANGE_READ_ONLY_MODE_READ_ONLY:
        bdrv_flags &= ~BDRV_O_RDWR;
        break;

    case BLOCKDEV_CHANGE_READ_ONLY_MODE_READ_WRITE:
        bdrv_flags |= BDRV_O_RDWR;
        break;

    default:
        abort();
    }

    options = qdict_new();
    detect_zeroes = blk_get_detect_zeroes_from_root_state(blk);
    qdict_put_str(options, "detect-zeroes", detect_zeroes ? "on" : "off");

    if (has_format) {
        qdict_put_str(options, "driver", format);
    }

    medium_bs = bdrv_open(filename, NULL, options, bdrv_flags, errp);
    if (!medium_bs) {
        goto fail;
    }

    rc = do_open_tray(has_device ? device : NULL,
                      has_id ? id : NULL,
                      false, &err);
    if (rc && rc != -ENOSYS) {
        error_propagate(errp, err);
        goto fail;
    }
    error_free(err);
    err = NULL;

    qmp_x_blockdev_remove_medium(has_device, device, has_id, id, &err);
    if (err) {
        error_propagate(errp, err);
        goto fail;
    }

    qmp_blockdev_insert_anon_medium(blk, medium_bs, &err);
    if (err) {
        error_propagate(errp, err);
        goto fail;
    }

    qmp_blockdev_close_tray(has_device, device, has_id, id, errp);

fail:
    /* If the medium has been inserted, the device has its own reference, so
     * ours must be relinquished; and if it has not been inserted successfully,
     * the reference must be relinquished anyway */
    bdrv_unref(medium_bs);
}

/* throttling disk I/O limits */
void qmp_block_set_io_throttle(BlockIOThrottle *arg, Error **errp)
{
    ThrottleConfig cfg;
    BlockDriverState *bs;
    BlockBackend *blk;
    AioContext *aio_context;

    blk = qmp_get_blk(arg->has_device ? arg->device : NULL,
                      arg->has_id ? arg->id : NULL,
                      errp);
    if (!blk) {
        return;
    }

    aio_context = blk_get_aio_context(blk);
    aio_context_acquire(aio_context);

    bs = blk_bs(blk);
    if (!bs) {
        error_setg(errp, "Device has no medium");
        goto out;
    }

    throttle_config_init(&cfg);
    cfg.buckets[THROTTLE_BPS_TOTAL].avg = arg->bps;
    cfg.buckets[THROTTLE_BPS_READ].avg  = arg->bps_rd;
    cfg.buckets[THROTTLE_BPS_WRITE].avg = arg->bps_wr;

    cfg.buckets[THROTTLE_OPS_TOTAL].avg = arg->iops;
    cfg.buckets[THROTTLE_OPS_READ].avg  = arg->iops_rd;
    cfg.buckets[THROTTLE_OPS_WRITE].avg = arg->iops_wr;

    if (arg->has_bps_max) {
        cfg.buckets[THROTTLE_BPS_TOTAL].max = arg->bps_max;
    }
    if (arg->has_bps_rd_max) {
        cfg.buckets[THROTTLE_BPS_READ].max = arg->bps_rd_max;
    }
    if (arg->has_bps_wr_max) {
        cfg.buckets[THROTTLE_BPS_WRITE].max = arg->bps_wr_max;
    }
    if (arg->has_iops_max) {
        cfg.buckets[THROTTLE_OPS_TOTAL].max = arg->iops_max;
    }
    if (arg->has_iops_rd_max) {
        cfg.buckets[THROTTLE_OPS_READ].max = arg->iops_rd_max;
    }
    if (arg->has_iops_wr_max) {
        cfg.buckets[THROTTLE_OPS_WRITE].max = arg->iops_wr_max;
    }

    if (arg->has_bps_max_length) {
        cfg.buckets[THROTTLE_BPS_TOTAL].burst_length = arg->bps_max_length;
    }
    if (arg->has_bps_rd_max_length) {
        cfg.buckets[THROTTLE_BPS_READ].burst_length = arg->bps_rd_max_length;
    }
    if (arg->has_bps_wr_max_length) {
        cfg.buckets[THROTTLE_BPS_WRITE].burst_length = arg->bps_wr_max_length;
    }
    if (arg->has_iops_max_length) {
        cfg.buckets[THROTTLE_OPS_TOTAL].burst_length = arg->iops_max_length;
    }
    if (arg->has_iops_rd_max_length) {
        cfg.buckets[THROTTLE_OPS_READ].burst_length = arg->iops_rd_max_length;
    }
    if (arg->has_iops_wr_max_length) {
        cfg.buckets[THROTTLE_OPS_WRITE].burst_length = arg->iops_wr_max_length;
    }

    if (arg->has_iops_size) {
        cfg.op_size = arg->iops_size;
    }

    if (!throttle_is_valid(&cfg, errp)) {
        goto out;
    }

    if (throttle_enabled(&cfg)) {
        /* Enable I/O limits if they're not enabled yet, otherwise
         * just update the throttling group. */
        if (!blk_get_public(blk)->throttle_state) {
            blk_io_limits_enable(blk,
                                 arg->has_group ? arg->group :
                                 arg->has_device ? arg->device :
                                 arg->id);
        } else if (arg->has_group) {
            blk_io_limits_update_group(blk, arg->group);
        }
        /* Set the new throttling configuration */
        blk_set_io_limits(blk, &cfg);
    } else if (blk_get_public(blk)->throttle_state) {
        /* If all throttling settings are set to 0, disable I/O limits */
        blk_io_limits_disable(blk);
    }

out:
    aio_context_release(aio_context);
}

void qmp_block_dirty_bitmap_add(const char *node, const char *name,
                                bool has_granularity, uint32_t granularity,
                                bool has_persistent, bool persistent,
                                bool has_autoload, bool autoload,
                                Error **errp)
{
    BlockDriverState *bs;
    BdrvDirtyBitmap *bitmap;

    if (!name || name[0] == '\0') {
        error_setg(errp, "Bitmap name cannot be empty");
        return;
    }

    bs = bdrv_lookup_bs(node, node, errp);
    if (!bs) {
        return;
    }

    if (has_granularity) {
        if (granularity < 512 || !is_power_of_2(granularity)) {
            error_setg(errp, "Granularity must be power of 2 "
                             "and at least 512");
            return;
        }
    } else {
        /* Default to cluster size, if available: */
        granularity = bdrv_get_default_bitmap_granularity(bs);
    }

    if (!has_persistent) {
        persistent = false;
    }
    if (!has_autoload) {
        autoload = false;
    }

    if (has_autoload && !persistent) {
        error_setg(errp, "Autoload flag must be used only for persistent "
                         "bitmaps");
        return;
    }

    if (persistent &&
        !bdrv_can_store_new_dirty_bitmap(bs, name, granularity, errp))
    {
        return;
    }

    bitmap = bdrv_create_dirty_bitmap(bs, granularity, name, errp);
    if (bitmap == NULL) {
        return;
    }

    bdrv_dirty_bitmap_set_persistance(bitmap, persistent);
    bdrv_dirty_bitmap_set_autoload(bitmap, autoload);
}

void qmp_block_dirty_bitmap_remove(const char *node, const char *name,
                                   Error **errp)
{
    BlockDriverState *bs;
    BdrvDirtyBitmap *bitmap;
    Error *local_err = NULL;

    bitmap = block_dirty_bitmap_lookup(node, name, &bs, errp);
    if (!bitmap || !bs) {
        return;
    }

    if (bdrv_dirty_bitmap_frozen(bitmap)) {
        error_setg(errp,
                   "Bitmap '%s' is currently frozen and cannot be removed",
                   name);
        return;
    }

    if (bdrv_dirty_bitmap_get_persistance(bitmap)) {
        bdrv_remove_persistent_dirty_bitmap(bs, name, &local_err);
        if (local_err != NULL) {
            error_propagate(errp, local_err);
            return;
        }
    }

    bdrv_dirty_bitmap_make_anon(bitmap);
    bdrv_release_dirty_bitmap(bs, bitmap);
}

/**
 * Completely clear a bitmap, for the purposes of synchronizing a bitmap
 * immediately after a full backup operation.
 */
void qmp_block_dirty_bitmap_clear(const char *node, const char *name,
                                  Error **errp)
{
    BdrvDirtyBitmap *bitmap;
    BlockDriverState *bs;

    bitmap = block_dirty_bitmap_lookup(node, name, &bs, errp);
    if (!bitmap || !bs) {
        return;
    }

    if (bdrv_dirty_bitmap_frozen(bitmap)) {
        error_setg(errp,
                   "Bitmap '%s' is currently frozen and cannot be modified",
                   name);
        return;
    } else if (!bdrv_dirty_bitmap_enabled(bitmap)) {
        error_setg(errp,
                   "Bitmap '%s' is currently disabled and cannot be cleared",
                   name);
        return;
    } else if (bdrv_dirty_bitmap_readonly(bitmap)) {
        error_setg(errp, "Bitmap '%s' is readonly and cannot be cleared", name);
        return;
    }

    bdrv_clear_dirty_bitmap(bitmap, NULL);
}

BlockDirtyBitmapSha256 *qmp_x_debug_block_dirty_bitmap_sha256(const char *node,
                                                              const char *name,
                                                              Error **errp)
{
    BdrvDirtyBitmap *bitmap;
    BlockDriverState *bs;
    BlockDirtyBitmapSha256 *ret = NULL;
    char *sha256;

    bitmap = block_dirty_bitmap_lookup(node, name, &bs, errp);
    if (!bitmap || !bs) {
        return NULL;
    }

    sha256 = bdrv_dirty_bitmap_sha256(bitmap, errp);
    if (sha256 == NULL) {
        return NULL;
    }

    ret = g_new(BlockDirtyBitmapSha256, 1);
    ret->sha256 = sha256;

    return ret;
}

void hmp_drive_del(Monitor *mon, const QDict *qdict)
{
    const char *id = qdict_get_str(qdict, "id");
    BlockBackend *blk;
    BlockDriverState *bs;
    AioContext *aio_context;
    Error *local_err = NULL;

    bs = bdrv_find_node(id);
    if (bs) {
        qmp_blockdev_del(id, &local_err);
        if (local_err) {
            error_report_err(local_err);
        }
        return;
    }

    blk = blk_by_name(id);
    if (!blk) {
        error_report("Device '%s' not found", id);
        return;
    }

    if (!blk_legacy_dinfo(blk)) {
        error_report("Deleting device added with blockdev-add"
                     " is not supported");
        return;
    }

    aio_context = blk_get_aio_context(blk);
    aio_context_acquire(aio_context);

    bs = blk_bs(blk);
    if (bs) {
        if (bdrv_op_is_blocked(bs, BLOCK_OP_TYPE_DRIVE_DEL, &local_err)) {
            error_report_err(local_err);
            aio_context_release(aio_context);
            return;
        }

        blk_remove_bs(blk);
    }

    /* Make the BlockBackend and the attached BlockDriverState anonymous */
    monitor_remove_blk(blk);

    /* If this BlockBackend has a device attached to it, its refcount will be
     * decremented when the device is removed; otherwise we have to do so here.
     */
    if (blk_get_attached_dev(blk)) {
        /* Further I/O must not pause the guest */
        blk_set_on_error(blk, BLOCKDEV_ON_ERROR_REPORT,
                         BLOCKDEV_ON_ERROR_REPORT);
    } else {
        blk_unref(blk);
    }

    aio_context_release(aio_context);
}

void qmp_block_resize(bool has_device, const char *device,
                      bool has_node_name, const char *node_name,
                      int64_t size, Error **errp)
{
    Error *local_err = NULL;
    BlockBackend *blk = NULL;
    BlockDriverState *bs;
    AioContext *aio_context;
    int ret;

    bs = bdrv_lookup_bs(has_device ? device : NULL,
                        has_node_name ? node_name : NULL,
                        &local_err);
    if (local_err) {
        error_propagate(errp, local_err);
        return;
    }

    aio_context = bdrv_get_aio_context(bs);
    aio_context_acquire(aio_context);

    if (!bdrv_is_first_non_filter(bs)) {
        error_setg(errp, QERR_FEATURE_DISABLED, "resize");
        goto out;
    }

    if (size < 0) {
        error_setg(errp, QERR_INVALID_PARAMETER_VALUE, "size", "a >0 size");
        goto out;
    }

    if (bdrv_op_is_blocked(bs, BLOCK_OP_TYPE_RESIZE, NULL)) {
        error_setg(errp, QERR_DEVICE_IN_USE, device);
        goto out;
    }

    blk = blk_new(BLK_PERM_RESIZE, BLK_PERM_ALL);
    ret = blk_insert_bs(blk, bs, errp);
    if (ret < 0) {
        goto out;
    }

    bdrv_drained_begin(bs);
<<<<<<< HEAD
    ret = blk_truncate(blk, size, errp);
=======
    ret = blk_truncate(blk, size, PREALLOC_MODE_OFF, errp);
>>>>>>> ba87166e
    bdrv_drained_end(bs);

out:
    blk_unref(blk);
    aio_context_release(aio_context);
}

void qmp_block_stream(bool has_job_id, const char *job_id, const char *device,
                      bool has_base, const char *base,
                      bool has_base_node, const char *base_node,
                      bool has_backing_file, const char *backing_file,
                      bool has_speed, int64_t speed,
                      bool has_on_error, BlockdevOnError on_error,
                      Error **errp)
{
    BlockDriverState *bs, *iter;
    BlockDriverState *base_bs = NULL;
    AioContext *aio_context;
    Error *local_err = NULL;
    const char *base_name = NULL;

    if (!has_on_error) {
        on_error = BLOCKDEV_ON_ERROR_REPORT;
    }

    bs = bdrv_lookup_bs(device, device, errp);
    if (!bs) {
        return;
    }

    aio_context = bdrv_get_aio_context(bs);
    aio_context_acquire(aio_context);

    if (has_base && has_base_node) {
        error_setg(errp, "'base' and 'base-node' cannot be specified "
                   "at the same time");
        goto out;
    }

    if (has_base) {
        base_bs = bdrv_find_backing_image(bs, base);
        if (base_bs == NULL) {
            error_setg(errp, QERR_BASE_NOT_FOUND, base);
            goto out;
        }
        assert(bdrv_get_aio_context(base_bs) == aio_context);
        base_name = base;
    }

    if (has_base_node) {
        base_bs = bdrv_lookup_bs(NULL, base_node, errp);
        if (!base_bs) {
            goto out;
        }
        if (bs == base_bs || !bdrv_chain_contains(bs, base_bs)) {
            error_setg(errp, "Node '%s' is not a backing image of '%s'",
                       base_node, device);
            goto out;
        }
        assert(bdrv_get_aio_context(base_bs) == aio_context);
        base_name = base_bs->filename;
    }

    /* Check for op blockers in the whole chain between bs and base */
    for (iter = bs; iter && iter != base_bs; iter = backing_bs(iter)) {
        if (bdrv_op_is_blocked(iter, BLOCK_OP_TYPE_STREAM, errp)) {
            goto out;
        }
    }

    /* if we are streaming the entire chain, the result will have no backing
     * file, and specifying one is therefore an error */
    if (base_bs == NULL && has_backing_file) {
        error_setg(errp, "backing file specified, but streaming the "
                         "entire chain");
        goto out;
    }

    /* backing_file string overrides base bs filename */
    base_name = has_backing_file ? backing_file : base_name;

    stream_start(has_job_id ? job_id : NULL, bs, base_bs, base_name,
                 has_speed ? speed : 0, on_error, &local_err);
    if (local_err) {
        error_propagate(errp, local_err);
        goto out;
    }

    trace_qmp_block_stream(bs, bs->job);

out:
    aio_context_release(aio_context);
}

void qmp_block_commit(bool has_job_id, const char *job_id, const char *device,
                      bool has_base, const char *base,
                      bool has_top, const char *top,
                      bool has_backing_file, const char *backing_file,
                      bool has_speed, int64_t speed,
                      bool has_filter_node_name, const char *filter_node_name,
                      Error **errp)
{
    BlockDriverState *bs;
    BlockDriverState *iter;
    BlockDriverState *base_bs, *top_bs;
    AioContext *aio_context;
    Error *local_err = NULL;
    /* This will be part of the QMP command, if/when the
     * BlockdevOnError change for blkmirror makes it in
     */
    BlockdevOnError on_error = BLOCKDEV_ON_ERROR_REPORT;

    if (!has_speed) {
        speed = 0;
    }
    if (!has_filter_node_name) {
        filter_node_name = NULL;
    }

    /* Important Note:
     *  libvirt relies on the DeviceNotFound error class in order to probe for
     *  live commit feature versions; for this to work, we must make sure to
     *  perform the device lookup before any generic errors that may occur in a
     *  scenario in which all optional arguments are omitted. */
    bs = qmp_get_root_bs(device, &local_err);
    if (!bs) {
        bs = bdrv_lookup_bs(device, device, NULL);
        if (!bs) {
            error_free(local_err);
            error_set(errp, ERROR_CLASS_DEVICE_NOT_FOUND,
                      "Device '%s' not found", device);
        } else {
            error_propagate(errp, local_err);
        }
        return;
    }

    aio_context = bdrv_get_aio_context(bs);
    aio_context_acquire(aio_context);

    if (bdrv_op_is_blocked(bs, BLOCK_OP_TYPE_COMMIT_SOURCE, errp)) {
        goto out;
    }

    /* default top_bs is the active layer */
    top_bs = bs;

    if (has_top && top) {
        if (strcmp(bs->filename, top) != 0) {
            top_bs = bdrv_find_backing_image(bs, top);
        }
    }

    if (top_bs == NULL) {
        error_setg(errp, "Top image file %s not found", top ? top : "NULL");
        goto out;
    }

    assert(bdrv_get_aio_context(top_bs) == aio_context);

    if (has_base && base) {
        base_bs = bdrv_find_backing_image(top_bs, base);
    } else {
        base_bs = bdrv_find_base(top_bs);
    }

    if (base_bs == NULL) {
        error_setg(errp, QERR_BASE_NOT_FOUND, base ? base : "NULL");
        goto out;
    }

    assert(bdrv_get_aio_context(base_bs) == aio_context);

    for (iter = top_bs; iter != backing_bs(base_bs); iter = backing_bs(iter)) {
        if (bdrv_op_is_blocked(iter, BLOCK_OP_TYPE_COMMIT_TARGET, errp)) {
            goto out;
        }
    }

    /* Do not allow attempts to commit an image into itself */
    if (top_bs == base_bs) {
        error_setg(errp, "cannot commit an image into itself");
        goto out;
    }

    if (top_bs == bs) {
        if (has_backing_file) {
            error_setg(errp, "'backing-file' specified,"
                             " but 'top' is the active layer");
            goto out;
        }
        commit_active_start(has_job_id ? job_id : NULL, bs, base_bs,
                            BLOCK_JOB_DEFAULT, speed, on_error,
                            filter_node_name, NULL, NULL, false, &local_err);
    } else {
        BlockDriverState *overlay_bs = bdrv_find_overlay(bs, top_bs);
        if (bdrv_op_is_blocked(overlay_bs, BLOCK_OP_TYPE_COMMIT_TARGET, errp)) {
            goto out;
        }
        commit_start(has_job_id ? job_id : NULL, bs, base_bs, top_bs, speed,
                     on_error, has_backing_file ? backing_file : NULL,
                     filter_node_name, &local_err);
    }
    if (local_err != NULL) {
        error_propagate(errp, local_err);
        goto out;
    }

out:
    aio_context_release(aio_context);
}

static BlockJob *do_drive_backup(DriveBackup *backup, BlockJobTxn *txn,
                                 Error **errp)
{
    BlockDriverState *bs;
    BlockDriverState *target_bs;
    BlockDriverState *source = NULL;
    BlockJob *job = NULL;
    BdrvDirtyBitmap *bmap = NULL;
    AioContext *aio_context;
    QDict *options = NULL;
    Error *local_err = NULL;
    int flags;
    int64_t size;
    bool set_backing_hd = false;

    if (!backup->has_speed) {
        backup->speed = 0;
    }
    if (!backup->has_on_source_error) {
        backup->on_source_error = BLOCKDEV_ON_ERROR_REPORT;
    }
    if (!backup->has_on_target_error) {
        backup->on_target_error = BLOCKDEV_ON_ERROR_REPORT;
    }
    if (!backup->has_mode) {
        backup->mode = NEW_IMAGE_MODE_ABSOLUTE_PATHS;
    }
    if (!backup->has_job_id) {
        backup->job_id = NULL;
    }
    if (!backup->has_compress) {
        backup->compress = false;
    }

    bs = qmp_get_root_bs(backup->device, errp);
    if (!bs) {
        return NULL;
    }

    aio_context = bdrv_get_aio_context(bs);
    aio_context_acquire(aio_context);

    if (!backup->has_format) {
        backup->format = backup->mode == NEW_IMAGE_MODE_EXISTING ?
                         NULL : (char*) bs->drv->format_name;
    }

    /* Early check to avoid creating target */
    if (bdrv_op_is_blocked(bs, BLOCK_OP_TYPE_BACKUP_SOURCE, errp)) {
        goto out;
    }

    flags = bs->open_flags | BDRV_O_RDWR;

    /* See if we have a backing HD we can use to create our new image
     * on top of. */
    if (backup->sync == MIRROR_SYNC_MODE_TOP) {
        source = backing_bs(bs);
        if (!source) {
            backup->sync = MIRROR_SYNC_MODE_FULL;
        }
    }
    if (backup->sync == MIRROR_SYNC_MODE_NONE) {
        source = bs;
        flags |= BDRV_O_NO_BACKING;
        set_backing_hd = true;
    }

    size = bdrv_getlength(bs);
    if (size < 0) {
        error_setg_errno(errp, -size, "bdrv_getlength failed");
        goto out;
    }

    if (backup->mode != NEW_IMAGE_MODE_EXISTING) {
        assert(backup->format);
        if (source) {
            bdrv_img_create(backup->target, backup->format, source->filename,
                            source->drv->format_name, NULL,
                            size, flags, false, &local_err);
        } else {
            bdrv_img_create(backup->target, backup->format, NULL, NULL, NULL,
                            size, flags, false, &local_err);
        }
    }

    if (local_err) {
        error_propagate(errp, local_err);
        goto out;
    }

    if (backup->format) {
        if (!options) {
            options = qdict_new();
        }
        qdict_put_str(options, "driver", backup->format);
    }

    target_bs = bdrv_open(backup->target, NULL, options, flags, errp);
    if (!target_bs) {
        goto out;
    }

    bdrv_set_aio_context(target_bs, aio_context);

    if (set_backing_hd) {
        bdrv_set_backing_hd(target_bs, source, &local_err);
        if (local_err) {
            bdrv_unref(target_bs);
            goto out;
        }
    }

    if (backup->has_bitmap) {
        bmap = bdrv_find_dirty_bitmap(bs, backup->bitmap);
        if (!bmap) {
            error_setg(errp, "Bitmap '%s' could not be found", backup->bitmap);
            bdrv_unref(target_bs);
            goto out;
        }
    }

    job = backup_job_create(backup->job_id, bs, target_bs, backup->speed,
                            backup->sync, bmap, backup->compress,
                            backup->on_source_error, backup->on_target_error,
                            BLOCK_JOB_DEFAULT, NULL, NULL, txn, &local_err);
    bdrv_unref(target_bs);
    if (local_err != NULL) {
        error_propagate(errp, local_err);
        goto out;
    }

out:
    aio_context_release(aio_context);
    return job;
}

void qmp_drive_backup(DriveBackup *arg, Error **errp)
{

    BlockJob *job;
    job = do_drive_backup(arg, NULL, errp);
    if (job) {
        block_job_start(job);
    }
}

BlockDeviceInfoList *qmp_query_named_block_nodes(Error **errp)
{
    return bdrv_named_nodes_list(errp);
}

BlockJob *do_blockdev_backup(BlockdevBackup *backup, BlockJobTxn *txn,
                             Error **errp)
{
    BlockDriverState *bs;
    BlockDriverState *target_bs;
    Error *local_err = NULL;
    AioContext *aio_context;
    BlockJob *job = NULL;

    if (!backup->has_speed) {
        backup->speed = 0;
    }
    if (!backup->has_on_source_error) {
        backup->on_source_error = BLOCKDEV_ON_ERROR_REPORT;
    }
    if (!backup->has_on_target_error) {
        backup->on_target_error = BLOCKDEV_ON_ERROR_REPORT;
    }
    if (!backup->has_job_id) {
        backup->job_id = NULL;
    }
    if (!backup->has_compress) {
        backup->compress = false;
    }

    bs = qmp_get_root_bs(backup->device, errp);
    if (!bs) {
        return NULL;
    }

    aio_context = bdrv_get_aio_context(bs);
    aio_context_acquire(aio_context);

    target_bs = bdrv_lookup_bs(backup->target, backup->target, errp);
    if (!target_bs) {
        goto out;
    }

    if (bdrv_get_aio_context(target_bs) != aio_context) {
        if (!bdrv_has_blk(target_bs)) {
            /* The target BDS is not attached, we can safely move it to another
             * AioContext. */
            bdrv_set_aio_context(target_bs, aio_context);
        } else {
            error_setg(errp, "Target is attached to a different thread from "
                             "source.");
            goto out;
        }
    }
    job = backup_job_create(backup->job_id, bs, target_bs, backup->speed,
                            backup->sync, NULL, backup->compress,
                            backup->on_source_error, backup->on_target_error,
                            BLOCK_JOB_DEFAULT, NULL, NULL, txn, &local_err);
    if (local_err != NULL) {
        error_propagate(errp, local_err);
    }
out:
    aio_context_release(aio_context);
    return job;
}

void qmp_blockdev_backup(BlockdevBackup *arg, Error **errp)
{
    BlockJob *job;
    job = do_blockdev_backup(arg, NULL, errp);
    if (job) {
        block_job_start(job);
    }
}

/* Parameter check and block job starting for drive mirroring.
 * Caller should hold @device and @target's aio context (must be the same).
 **/
static void blockdev_mirror_common(const char *job_id, BlockDriverState *bs,
                                   BlockDriverState *target,
                                   bool has_replaces, const char *replaces,
                                   enum MirrorSyncMode sync,
                                   BlockMirrorBackingMode backing_mode,
                                   bool has_speed, int64_t speed,
                                   bool has_granularity, uint32_t granularity,
                                   bool has_buf_size, int64_t buf_size,
                                   bool has_on_source_error,
                                   BlockdevOnError on_source_error,
                                   bool has_on_target_error,
                                   BlockdevOnError on_target_error,
                                   bool has_unmap, bool unmap,
                                   bool has_filter_node_name,
                                   const char *filter_node_name,
                                   Error **errp)
{

    if (!has_speed) {
        speed = 0;
    }
    if (!has_on_source_error) {
        on_source_error = BLOCKDEV_ON_ERROR_REPORT;
    }
    if (!has_on_target_error) {
        on_target_error = BLOCKDEV_ON_ERROR_REPORT;
    }
    if (!has_granularity) {
        granularity = 0;
    }
    if (!has_buf_size) {
        buf_size = 0;
    }
    if (!has_unmap) {
        unmap = true;
    }
    if (!has_filter_node_name) {
        filter_node_name = NULL;
    }

    if (granularity != 0 && (granularity < 512 || granularity > 1048576 * 64)) {
        error_setg(errp, QERR_INVALID_PARAMETER_VALUE, "granularity",
                   "a value in range [512B, 64MB]");
        return;
    }
    if (granularity & (granularity - 1)) {
        error_setg(errp, QERR_INVALID_PARAMETER_VALUE, "granularity",
                   "power of 2");
        return;
    }

    if (bdrv_op_is_blocked(bs, BLOCK_OP_TYPE_MIRROR_SOURCE, errp)) {
        return;
    }
    if (bdrv_op_is_blocked(target, BLOCK_OP_TYPE_MIRROR_TARGET, errp)) {
        return;
    }

    if (!bs->backing && sync == MIRROR_SYNC_MODE_TOP) {
        sync = MIRROR_SYNC_MODE_FULL;
    }

    /* pass the node name to replace to mirror start since it's loose coupling
     * and will allow to check whether the node still exist at mirror completion
     */
    mirror_start(job_id, bs, target,
                 has_replaces ? replaces : NULL,
                 speed, granularity, buf_size, sync, backing_mode,
                 on_source_error, on_target_error, unmap, filter_node_name,
                 errp);
}

void qmp_drive_mirror(DriveMirror *arg, Error **errp)
{
    BlockDriverState *bs;
    BlockDriverState *source, *target_bs;
    AioContext *aio_context;
    BlockMirrorBackingMode backing_mode;
    Error *local_err = NULL;
    QDict *options = NULL;
    int flags;
    int64_t size;
    const char *format = arg->format;

    bs = qmp_get_root_bs(arg->device, errp);
    if (!bs) {
        return;
    }

    aio_context = bdrv_get_aio_context(bs);
    aio_context_acquire(aio_context);

    if (!arg->has_mode) {
        arg->mode = NEW_IMAGE_MODE_ABSOLUTE_PATHS;
    }

    if (!arg->has_format) {
        format = (arg->mode == NEW_IMAGE_MODE_EXISTING
                  ? NULL : bs->drv->format_name);
    }

    flags = bs->open_flags | BDRV_O_RDWR;
    source = backing_bs(bs);
    if (!source && arg->sync == MIRROR_SYNC_MODE_TOP) {
        arg->sync = MIRROR_SYNC_MODE_FULL;
    }
    if (arg->sync == MIRROR_SYNC_MODE_NONE) {
        source = bs;
    }

    size = bdrv_getlength(bs);
    if (size < 0) {
        error_setg_errno(errp, -size, "bdrv_getlength failed");
        goto out;
    }

    if (arg->has_replaces) {
        BlockDriverState *to_replace_bs;
        AioContext *replace_aio_context;
        int64_t replace_size;

        if (!arg->has_node_name) {
            error_setg(errp, "a node-name must be provided when replacing a"
                             " named node of the graph");
            goto out;
        }

        to_replace_bs = check_to_replace_node(bs, arg->replaces, &local_err);

        if (!to_replace_bs) {
            error_propagate(errp, local_err);
            goto out;
        }

        replace_aio_context = bdrv_get_aio_context(to_replace_bs);
        aio_context_acquire(replace_aio_context);
        replace_size = bdrv_getlength(to_replace_bs);
        aio_context_release(replace_aio_context);

        if (size != replace_size) {
            error_setg(errp, "cannot replace image with a mirror image of "
                             "different size");
            goto out;
        }
    }

    if (arg->mode == NEW_IMAGE_MODE_ABSOLUTE_PATHS) {
        backing_mode = MIRROR_SOURCE_BACKING_CHAIN;
    } else {
        backing_mode = MIRROR_OPEN_BACKING_CHAIN;
    }

    /* Don't open backing image in create() */
    flags |= BDRV_O_NO_BACKING;

    if ((arg->sync == MIRROR_SYNC_MODE_FULL || !source)
        && arg->mode != NEW_IMAGE_MODE_EXISTING)
    {
        /* create new image w/o backing file */
        assert(format);
        bdrv_img_create(arg->target, format,
                        NULL, NULL, NULL, size, flags, false, &local_err);
    } else {
        switch (arg->mode) {
        case NEW_IMAGE_MODE_EXISTING:
            break;
        case NEW_IMAGE_MODE_ABSOLUTE_PATHS:
            /* create new image with backing file */
            bdrv_img_create(arg->target, format,
                            source->filename,
                            source->drv->format_name,
                            NULL, size, flags, false, &local_err);
            break;
        default:
            abort();
        }
    }

    if (local_err) {
        error_propagate(errp, local_err);
        goto out;
    }

    options = qdict_new();
    if (arg->has_node_name) {
        qdict_put_str(options, "node-name", arg->node_name);
    }
    if (format) {
        qdict_put_str(options, "driver", format);
    }

    /* Mirroring takes care of copy-on-write using the source's backing
     * file.
     */
    target_bs = bdrv_open(arg->target, NULL, options, flags, errp);
    if (!target_bs) {
        goto out;
    }

    bdrv_set_aio_context(target_bs, aio_context);

    blockdev_mirror_common(arg->has_job_id ? arg->job_id : NULL, bs, target_bs,
                           arg->has_replaces, arg->replaces, arg->sync,
                           backing_mode, arg->has_speed, arg->speed,
                           arg->has_granularity, arg->granularity,
                           arg->has_buf_size, arg->buf_size,
                           arg->has_on_source_error, arg->on_source_error,
                           arg->has_on_target_error, arg->on_target_error,
                           arg->has_unmap, arg->unmap,
                           false, NULL,
                           &local_err);
    bdrv_unref(target_bs);
    error_propagate(errp, local_err);
out:
    aio_context_release(aio_context);
}

void qmp_blockdev_mirror(bool has_job_id, const char *job_id,
                         const char *device, const char *target,
                         bool has_replaces, const char *replaces,
                         MirrorSyncMode sync,
                         bool has_speed, int64_t speed,
                         bool has_granularity, uint32_t granularity,
                         bool has_buf_size, int64_t buf_size,
                         bool has_on_source_error,
                         BlockdevOnError on_source_error,
                         bool has_on_target_error,
                         BlockdevOnError on_target_error,
                         bool has_filter_node_name,
                         const char *filter_node_name,
                         Error **errp)
{
    BlockDriverState *bs;
    BlockDriverState *target_bs;
    AioContext *aio_context;
    BlockMirrorBackingMode backing_mode = MIRROR_LEAVE_BACKING_CHAIN;
    Error *local_err = NULL;

    bs = qmp_get_root_bs(device, errp);
    if (!bs) {
        return;
    }

    target_bs = bdrv_lookup_bs(target, target, errp);
    if (!target_bs) {
        return;
    }

    aio_context = bdrv_get_aio_context(bs);
    aio_context_acquire(aio_context);

    bdrv_set_aio_context(target_bs, aio_context);

    blockdev_mirror_common(has_job_id ? job_id : NULL, bs, target_bs,
                           has_replaces, replaces, sync, backing_mode,
                           has_speed, speed,
                           has_granularity, granularity,
                           has_buf_size, buf_size,
                           has_on_source_error, on_source_error,
                           has_on_target_error, on_target_error,
                           true, true,
                           has_filter_node_name, filter_node_name,
                           &local_err);
    error_propagate(errp, local_err);

    aio_context_release(aio_context);
}

/* Get a block job using its ID and acquire its AioContext */
static BlockJob *find_block_job(const char *id, AioContext **aio_context,
                                Error **errp)
{
    BlockJob *job;

    assert(id != NULL);

    *aio_context = NULL;

    job = block_job_get(id);

    if (!job) {
        error_set(errp, ERROR_CLASS_DEVICE_NOT_ACTIVE,
                  "Block job '%s' not found", id);
        return NULL;
    }

    *aio_context = blk_get_aio_context(job->blk);
    aio_context_acquire(*aio_context);

    return job;
}

void qmp_block_job_set_speed(const char *device, int64_t speed, Error **errp)
{
    AioContext *aio_context;
    BlockJob *job = find_block_job(device, &aio_context, errp);

    if (!job) {
        return;
    }

    block_job_set_speed(job, speed, errp);
    aio_context_release(aio_context);
}

void qmp_block_job_cancel(const char *device,
                          bool has_force, bool force, Error **errp)
{
    AioContext *aio_context;
    BlockJob *job = find_block_job(device, &aio_context, errp);

    if (!job) {
        return;
    }

    if (!has_force) {
        force = false;
    }

    if (block_job_user_paused(job) && !force) {
        error_setg(errp, "The block job for device '%s' is currently paused",
                   device);
        goto out;
    }

    trace_qmp_block_job_cancel(job);
    block_job_cancel(job);
out:
    aio_context_release(aio_context);
}

void qmp_block_job_pause(const char *device, Error **errp)
{
    AioContext *aio_context;
    BlockJob *job = find_block_job(device, &aio_context, errp);

    if (!job || block_job_user_paused(job)) {
        return;
    }

    trace_qmp_block_job_pause(job);
    block_job_user_pause(job);
    aio_context_release(aio_context);
}

void qmp_block_job_resume(const char *device, Error **errp)
{
    AioContext *aio_context;
    BlockJob *job = find_block_job(device, &aio_context, errp);

    if (!job || !block_job_user_paused(job)) {
        return;
    }

    trace_qmp_block_job_resume(job);
    block_job_user_resume(job);
    aio_context_release(aio_context);
}

void qmp_block_job_complete(const char *device, Error **errp)
{
    AioContext *aio_context;
    BlockJob *job = find_block_job(device, &aio_context, errp);

    if (!job) {
        return;
    }

    trace_qmp_block_job_complete(job);
    block_job_complete(job, errp);
    aio_context_release(aio_context);
}

void qmp_change_backing_file(const char *device,
                             const char *image_node_name,
                             const char *backing_file,
                             Error **errp)
{
    BlockDriverState *bs = NULL;
    AioContext *aio_context;
    BlockDriverState *image_bs = NULL;
    Error *local_err = NULL;
    bool ro;
    int open_flags;
    int ret;

    bs = qmp_get_root_bs(device, errp);
    if (!bs) {
        return;
    }

    aio_context = bdrv_get_aio_context(bs);
    aio_context_acquire(aio_context);

    image_bs = bdrv_lookup_bs(NULL, image_node_name, &local_err);
    if (local_err) {
        error_propagate(errp, local_err);
        goto out;
    }

    if (!image_bs) {
        error_setg(errp, "image file not found");
        goto out;
    }

    if (bdrv_find_base(image_bs) == image_bs) {
        error_setg(errp, "not allowing backing file change on an image "
                         "without a backing file");
        goto out;
    }

    /* even though we are not necessarily operating on bs, we need it to
     * determine if block ops are currently prohibited on the chain */
    if (bdrv_op_is_blocked(bs, BLOCK_OP_TYPE_CHANGE, errp)) {
        goto out;
    }

    /* final sanity check */
    if (!bdrv_chain_contains(bs, image_bs)) {
        error_setg(errp, "'%s' and image file are not in the same chain",
                   device);
        goto out;
    }

    /* if not r/w, reopen to make r/w */
    open_flags = image_bs->open_flags;
    ro = bdrv_is_read_only(image_bs);

    if (ro) {
        bdrv_reopen(image_bs, open_flags | BDRV_O_RDWR, &local_err);
        if (local_err) {
            error_propagate(errp, local_err);
            goto out;
        }
    }

    ret = bdrv_change_backing_file(image_bs, backing_file,
                               image_bs->drv ? image_bs->drv->format_name : "");

    if (ret < 0) {
        error_setg_errno(errp, -ret, "Could not change backing file to '%s'",
                         backing_file);
        /* don't exit here, so we can try to restore open flags if
         * appropriate */
    }

    if (ro) {
        bdrv_reopen(image_bs, open_flags, &local_err);
        error_propagate(errp, local_err);
    }

out:
    aio_context_release(aio_context);
}

void hmp_drive_add_node(Monitor *mon, const char *optstr)
{
    QemuOpts *opts;
    QDict *qdict;
    Error *local_err = NULL;

    opts = qemu_opts_parse_noisily(&qemu_drive_opts, optstr, false);
    if (!opts) {
        return;
    }

    qdict = qemu_opts_to_qdict(opts, NULL);

    if (!qdict_get_try_str(qdict, "node-name")) {
        QDECREF(qdict);
        error_report("'node-name' needs to be specified");
        goto out;
    }

    BlockDriverState *bs = bds_tree_init(qdict, &local_err);
    if (!bs) {
        error_report_err(local_err);
        goto out;
    }

    QTAILQ_INSERT_TAIL(&monitor_bdrv_states, bs, monitor_list);

out:
    qemu_opts_del(opts);
}

void qmp_blockdev_add(BlockdevOptions *options, Error **errp)
{
    BlockDriverState *bs;
    QObject *obj;
    Visitor *v = qobject_output_visitor_new(&obj);
    QDict *qdict;
    const QDictEntry *ent;
    Error *local_err = NULL;

    visit_type_BlockdevOptions(v, NULL, &options, &local_err);
    if (local_err) {
        error_propagate(errp, local_err);
        goto fail;
    }

    visit_complete(v, &obj);
    qdict = qobject_to_qdict(obj);

    qdict_flatten(qdict);

    /*
     * Rewrite "backing": null to "backing": ""
     * TODO Rewrite "" to null instead, and perhaps not even here
     */
    for (ent = qdict_first(qdict); ent; ent = qdict_next(qdict, ent)) {
        char *dot = strrchr(ent->key, '.');

        if (!strcmp(dot ? dot + 1 : ent->key, "backing")
            && qobject_type(ent->value) == QTYPE_QNULL) {
            qdict_put(qdict, ent->key, qstring_new());
        }
    }

    if (!qdict_get_try_str(qdict, "node-name")) {
        error_setg(errp, "'node-name' must be specified for the root node");
        goto fail;
    }

    bs = bds_tree_init(qdict, errp);
    if (!bs) {
        goto fail;
    }

    QTAILQ_INSERT_TAIL(&monitor_bdrv_states, bs, monitor_list);

fail:
    visit_free(v);
}

void qmp_blockdev_del(const char *node_name, Error **errp)
{
    AioContext *aio_context;
    BlockDriverState *bs;

    bs = bdrv_find_node(node_name);
    if (!bs) {
        error_setg(errp, "Cannot find node %s", node_name);
        return;
    }
    if (bdrv_has_blk(bs)) {
        error_setg(errp, "Node %s is in use", node_name);
        return;
    }
    aio_context = bdrv_get_aio_context(bs);
    aio_context_acquire(aio_context);

    if (bdrv_op_is_blocked(bs, BLOCK_OP_TYPE_DRIVE_DEL, errp)) {
        goto out;
    }

    if (!bs->monitor_list.tqe_prev) {
        error_setg(errp, "Node %s is not owned by the monitor",
                   bs->node_name);
        goto out;
    }

    if (bs->refcnt > 1) {
        error_setg(errp, "Block device %s is in use",
                   bdrv_get_device_or_node_name(bs));
        goto out;
    }

    QTAILQ_REMOVE(&monitor_bdrv_states, bs, monitor_list);
    bdrv_unref(bs);

out:
    aio_context_release(aio_context);
}

static BdrvChild *bdrv_find_child(BlockDriverState *parent_bs,
                                  const char *child_name)
{
    BdrvChild *child;

    QLIST_FOREACH(child, &parent_bs->children, next) {
        if (strcmp(child->name, child_name) == 0) {
            return child;
        }
    }

    return NULL;
}

void qmp_x_blockdev_change(const char *parent, bool has_child,
                           const char *child, bool has_node,
                           const char *node, Error **errp)
{
    BlockDriverState *parent_bs, *new_bs = NULL;
    BdrvChild *p_child;

    parent_bs = bdrv_lookup_bs(parent, parent, errp);
    if (!parent_bs) {
        return;
    }

    if (has_child == has_node) {
        if (has_child) {
            error_setg(errp, "The parameters child and node are in conflict");
        } else {
            error_setg(errp, "Either child or node must be specified");
        }
        return;
    }

    if (has_child) {
        p_child = bdrv_find_child(parent_bs, child);
        if (!p_child) {
            error_setg(errp, "Node '%s' does not have child '%s'",
                       parent, child);
            return;
        }
        bdrv_del_child(parent_bs, p_child, errp);
    }

    if (has_node) {
        new_bs = bdrv_find_node(node);
        if (!new_bs) {
            error_setg(errp, "Node '%s' not found", node);
            return;
        }
        bdrv_add_child(parent_bs, new_bs, errp);
    }
}

BlockJobInfoList *qmp_query_block_jobs(Error **errp)
{
    BlockJobInfoList *head = NULL, **p_next = &head;
    BlockJob *job;

    for (job = block_job_next(NULL); job; job = block_job_next(job)) {
        BlockJobInfoList *elem;
        AioContext *aio_context;

        if (block_job_is_internal(job)) {
            continue;
        }
        elem = g_new0(BlockJobInfoList, 1);
        aio_context = blk_get_aio_context(job->blk);
        aio_context_acquire(aio_context);
        elem->value = block_job_query(job, errp);
        aio_context_release(aio_context);
        if (!elem->value) {
            g_free(elem);
            qapi_free_BlockJobInfoList(head);
            return NULL;
        }
        *p_next = elem;
        p_next = &elem->next;
    }

    return head;
}

QemuOptsList qemu_common_drive_opts = {
    .name = "drive",
    .head = QTAILQ_HEAD_INITIALIZER(qemu_common_drive_opts.head),
    .desc = {
        {
            .name = "snapshot",
            .type = QEMU_OPT_BOOL,
            .help = "enable/disable snapshot mode",
        },{
            .name = "aio",
            .type = QEMU_OPT_STRING,
            .help = "host AIO implementation (threads, native)",
        },{
            .name = BDRV_OPT_CACHE_WB,
            .type = QEMU_OPT_BOOL,
            .help = "Enable writeback mode",
        },{
            .name = "format",
            .type = QEMU_OPT_STRING,
            .help = "disk format (raw, qcow2, ...)",
        },{
            .name = "rerror",
            .type = QEMU_OPT_STRING,
            .help = "read error action",
        },{
            .name = "werror",
            .type = QEMU_OPT_STRING,
            .help = "write error action",
        },{
            .name = BDRV_OPT_READ_ONLY,
            .type = QEMU_OPT_BOOL,
            .help = "open drive file as read-only",
        },

        THROTTLE_OPTS,

        {
            .name = "throttling.group",
            .type = QEMU_OPT_STRING,
            .help = "name of the block throttling group",
        },{
            .name = "copy-on-read",
            .type = QEMU_OPT_BOOL,
            .help = "copy read data from backing file into image file",
        },{
            .name = "detect-zeroes",
            .type = QEMU_OPT_STRING,
            .help = "try to optimize zero writes (off, on, unmap)",
        },{
            .name = "stats-account-invalid",
            .type = QEMU_OPT_BOOL,
            .help = "whether to account for invalid I/O operations "
                    "in the statistics",
        },{
            .name = "stats-account-failed",
            .type = QEMU_OPT_BOOL,
            .help = "whether to account for failed I/O operations "
                    "in the statistics",
        },
        { /* end of list */ }
    },
};

QemuOptsList qemu_drive_opts = {
    .name = "drive",
    .head = QTAILQ_HEAD_INITIALIZER(qemu_drive_opts.head),
    .desc = {
        /*
         * no elements => accept any params
         * validation will happen later
         */
        { /* end of list */ }
    },
};<|MERGE_RESOLUTION|>--- conflicted
+++ resolved
@@ -1736,11 +1736,6 @@
             qdict_put_str(options, "node-name", snapshot_node_name);
         }
         qdict_put_str(options, "driver", format);
-<<<<<<< HEAD
-
-        flags |= BDRV_O_NO_BACKING;
-=======
->>>>>>> ba87166e
     }
 
     state->new_bs = bdrv_open(new_image_file, snapshot_ref, options, flags,
@@ -2962,11 +2957,7 @@
     }
 
     bdrv_drained_begin(bs);
-<<<<<<< HEAD
-    ret = blk_truncate(blk, size, errp);
-=======
     ret = blk_truncate(blk, size, PREALLOC_MODE_OFF, errp);
->>>>>>> ba87166e
     bdrv_drained_end(bs);
 
 out:
