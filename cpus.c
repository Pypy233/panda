/*
 * QEMU System Emulator
 *
 * Copyright (c) 2003-2008 Fabrice Bellard
 *
 * Permission is hereby granted, free of charge, to any person obtaining a copy
 * of this software and associated documentation files (the "Software"), to deal
 * in the Software without restriction, including without limitation the rights
 * to use, copy, modify, merge, publish, distribute, sublicense, and/or sell
 * copies of the Software, and to permit persons to whom the Software is
 * furnished to do so, subject to the following conditions:
 *
 * The above copyright notice and this permission notice shall be included in
 * all copies or substantial portions of the Software.
 *
 * THE SOFTWARE IS PROVIDED "AS IS", WITHOUT WARRANTY OF ANY KIND, EXPRESS OR
 * IMPLIED, INCLUDING BUT NOT LIMITED TO THE WARRANTIES OF MERCHANTABILITY,
 * FITNESS FOR A PARTICULAR PURPOSE AND NONINFRINGEMENT. IN NO EVENT SHALL
 * THE AUTHORS OR COPYRIGHT HOLDERS BE LIABLE FOR ANY CLAIM, DAMAGES OR OTHER
 * LIABILITY, WHETHER IN AN ACTION OF CONTRACT, TORT OR OTHERWISE, ARISING FROM,
 * OUT OF OR IN CONNECTION WITH THE SOFTWARE OR THE USE OR OTHER DEALINGS IN
 * THE SOFTWARE.
 */

/* Needed early for CONFIG_BSD etc. */
#include "qemu/osdep.h"
#include "qemu-common.h"
#include "qemu/config-file.h"
#include "cpu.h"
#include "monitor/monitor.h"
#include "qapi/qmp/qerror.h"
#include "qemu/error-report.h"
#include "sysemu/sysemu.h"
#include "sysemu/block-backend.h"
#include "exec/gdbstub.h"
#include "sysemu/dma.h"
#include "sysemu/hw_accel.h"
#include "sysemu/kvm.h"
#include "sysemu/hax.h"
#include "qmp-commands.h"
#include "exec/exec-all.h"

#include "qemu/thread.h"
#include "sysemu/cpus.h"
#include "sysemu/qtest.h"
#include "qemu/main-loop.h"
#include "qemu/bitmap.h"
#include "qemu/seqlock.h"
#include "tcg.h"
#include "qapi-event.h"
#include "hw/nmi.h"
#include "sysemu/replay.h"
#include "hw/boards.h"

#include "panda/rr/rr_log.h"
#include "panda/callbacks/cb-support.h"

#ifdef CONFIG_LINUX

#include <sys/prctl.h>

#ifndef PR_MCE_KILL
#define PR_MCE_KILL 33
#endif

#ifndef PR_MCE_KILL_SET
#define PR_MCE_KILL_SET 1
#endif

#ifndef PR_MCE_KILL_EARLY
#define PR_MCE_KILL_EARLY 1
#endif

#endif /* CONFIG_LINUX */

int64_t max_delay;
int64_t max_advance;

/* vcpu throttling controls */
static QEMUTimer *throttle_timer;
static unsigned int throttle_percentage;

#define CPU_THROTTLE_PCT_MIN 1
#define CPU_THROTTLE_PCT_MAX 99
#define CPU_THROTTLE_TIMESLICE_NS 10000000

extern bool rr_replay_complete;
extern bool panda_exit_loop;

bool cpu_is_stopped(CPUState *cpu)
{
    return cpu->stopped || !runstate_is_running();
}

static bool cpu_thread_is_idle(CPUState *cpu)
{
    if (cpu->stop || cpu->queued_work_first) {
        return false;
    }
    if (cpu_is_stopped(cpu)) {
        return true;
    }
    if (!cpu->halted || cpu_has_work(cpu) ||
        kvm_halt_in_kernel()) {
        return false;
    }
    return true;
}

static bool all_cpu_threads_idle(void)
{
    CPUState *cpu;

    CPU_FOREACH(cpu) {
        if (!cpu_thread_is_idle(cpu)) {
            return false;
        }
    }
    return true;
}

/***********************************************************/
/* guest cycle counter */

/* Protected by TimersState seqlock */

static bool icount_sleep = true;
static int64_t vm_clock_warp_start = -1;
/* Conversion factor from emulated instructions to virtual clock ticks.  */
static int icount_time_shift;
/* Arbitrarily pick 1MIPS as the minimum allowable speed.  */
#define MAX_ICOUNT_SHIFT 10

static QEMUTimer *icount_rt_timer;
static QEMUTimer *icount_vm_timer;
static QEMUTimer *icount_warp_timer;

typedef struct TimersState {
    /* Protected by BQL.  */
    int64_t cpu_ticks_prev;
    int64_t cpu_ticks_offset;

    /* cpu_clock_offset can be read out of BQL, so protect it with
     * this lock.
     */
    QemuSeqLock vm_clock_seqlock;
    int64_t cpu_clock_offset;
    int32_t cpu_ticks_enabled;
    int64_t dummy;

    /* Compensate for varying guest execution speed.  */
    int64_t qemu_icount_bias;
    /* Only written by TCG thread */
    int64_t qemu_icount;
} TimersState;

static TimersState timers_state;
bool mttcg_enabled;

/*
 * We default to false if we know other options have been enabled
 * which are currently incompatible with MTTCG. Otherwise when each
 * guest (target) has been updated to support:
 *   - atomic instructions
 *   - memory ordering primitives (barriers)
 * they can set the appropriate CONFIG flags in ${target}-softmmu.mak
 *
 * Once a guest architecture has been converted to the new primitives
 * there are two remaining limitations to check.
 *
 * - The guest can't be oversized (e.g. 64 bit guest on 32 bit host)
 * - The host must have a stronger memory order than the guest
 *
 * It may be possible in future to support strong guests on weak hosts
 * but that will require tagging all load/stores in a guest with their
 * implicit memory order requirements which would likely slow things
 * down a lot.
 */

static bool check_tcg_memory_orders_compatible(void)
{
#if defined(TCG_GUEST_DEFAULT_MO) && defined(TCG_TARGET_DEFAULT_MO)
    return (TCG_GUEST_DEFAULT_MO & ~TCG_TARGET_DEFAULT_MO) == 0;
#else
    return false;
#endif
}

static bool default_mttcg_enabled(void)
{
    if (use_icount || TCG_OVERSIZED_GUEST) {
        return false;
    } else {
#ifdef TARGET_SUPPORTS_MTTCG
        return check_tcg_memory_orders_compatible();
#else
        return false;
#endif
    }
}

void qemu_tcg_configure(QemuOpts *opts, Error **errp)
{
    const char *t = qemu_opt_get(opts, "thread");
    if (t) {
        if (strcmp(t, "multi") == 0) {
            if (TCG_OVERSIZED_GUEST) {
                error_setg(errp, "No MTTCG when guest word size > hosts");
            } else if (use_icount) {
                error_setg(errp, "No MTTCG when icount is enabled");
            } else {
#ifndef TARGET_SUPPORTS_MTTCG
                error_report("Guest not yet converted to MTTCG - "
                             "you may get unexpected results");
#endif
                if (!check_tcg_memory_orders_compatible()) {
                    error_report("Guest expects a stronger memory ordering "
                                 "than the host provides");
                    error_printf("This may cause strange/hard to debug errors\n");
                }
                mttcg_enabled = true;
            }
        } else if (strcmp(t, "single") == 0) {
            mttcg_enabled = false;
        } else {
            error_setg(errp, "Invalid 'thread' setting %s", t);
        }
    } else {
        mttcg_enabled = default_mttcg_enabled();
    }
}

int64_t cpu_get_icount_raw(void)
{
    int64_t icount;
    CPUState *cpu = current_cpu;

    icount = timers_state.qemu_icount;
    if (cpu) {
        if (!cpu->can_do_io) {
            fprintf(stderr, "Bad icount read\n");
            exit(1);
        }
        icount -= (cpu->icount_decr.u16.low + cpu->icount_extra);
    }
    return icount;
}

/* Return the virtual CPU time, based on the instruction counter.  */
static int64_t cpu_get_icount_locked(void)
{
    int64_t icount = cpu_get_icount_raw();
    return timers_state.qemu_icount_bias + cpu_icount_to_ns(icount);
}

int64_t cpu_get_icount(void)
{
    int64_t icount;
    unsigned start;

    do {
        start = seqlock_read_begin(&timers_state.vm_clock_seqlock);
        icount = cpu_get_icount_locked();
    } while (seqlock_read_retry(&timers_state.vm_clock_seqlock, start));

    return icount;
}

int64_t cpu_icount_to_ns(int64_t icount)
{
    return icount << icount_time_shift;
}

/* return the time elapsed in VM between vm_start and vm_stop.  Unless
 * icount is active, cpu_get_ticks() uses units of the host CPU cycle
 * counter.
 *
 * Caller must hold the BQL
 */
int64_t cpu_get_ticks(void)
{
    int64_t ticks;

    if (use_icount) {
        return cpu_get_icount();
    }

    ticks = timers_state.cpu_ticks_offset;
    if (timers_state.cpu_ticks_enabled) {
        ticks += cpu_get_host_ticks();
    }

    if (timers_state.cpu_ticks_prev > ticks) {
        /* Note: non increasing ticks may happen if the host uses
           software suspend */
        timers_state.cpu_ticks_offset += timers_state.cpu_ticks_prev - ticks;
        ticks = timers_state.cpu_ticks_prev;
    }

    timers_state.cpu_ticks_prev = ticks;
    return ticks;
}

static int64_t cpu_get_clock_locked(void)
{
    int64_t time;

    time = timers_state.cpu_clock_offset;
    if (timers_state.cpu_ticks_enabled) {
        time += get_clock();
    }

    return time;
}

/* Return the monotonic time elapsed in VM, i.e.,
 * the time between vm_start and vm_stop
 */
int64_t cpu_get_clock(void)
{
    int64_t ti;
    unsigned start;

    do {
        start = seqlock_read_begin(&timers_state.vm_clock_seqlock);
        ti = cpu_get_clock_locked();
    } while (seqlock_read_retry(&timers_state.vm_clock_seqlock, start));

    return ti;
}

/* enable cpu_get_ticks()
 * Caller must hold BQL which serves as mutex for vm_clock_seqlock.
 */
void cpu_enable_ticks(void)
{
    /* Here, the really thing protected by seqlock is cpu_clock_offset. */
    seqlock_write_begin(&timers_state.vm_clock_seqlock);
    if (!timers_state.cpu_ticks_enabled) {
        timers_state.cpu_ticks_offset -= cpu_get_host_ticks();
        timers_state.cpu_clock_offset -= get_clock();
        timers_state.cpu_ticks_enabled = 1;
    }
    seqlock_write_end(&timers_state.vm_clock_seqlock);
}

/* disable cpu_get_ticks() : the clock is stopped. You must not call
 * cpu_get_ticks() after that.
 * Caller must hold BQL which serves as mutex for vm_clock_seqlock.
 */
void cpu_disable_ticks(void)
{
    /* Here, the really thing protected by seqlock is cpu_clock_offset. */
    seqlock_write_begin(&timers_state.vm_clock_seqlock);
    if (timers_state.cpu_ticks_enabled) {
        timers_state.cpu_ticks_offset += cpu_get_host_ticks();
        timers_state.cpu_clock_offset = cpu_get_clock_locked();
        timers_state.cpu_ticks_enabled = 0;
    }
    seqlock_write_end(&timers_state.vm_clock_seqlock);
}

/* Correlation between real and virtual time is always going to be
   fairly approximate, so ignore small variation.
   When the guest is idle real and virtual time will be aligned in
   the IO wait loop.  */
#define ICOUNT_WOBBLE (NANOSECONDS_PER_SECOND / 10)

static void icount_adjust(void)
{
    int64_t cur_time;
    int64_t cur_icount;
    int64_t delta;

    /* Protected by TimersState mutex.  */
    static int64_t last_delta;

    /* If the VM is not running, then do nothing.  */
    if (!runstate_is_running()) {
        return;
    }

    seqlock_write_begin(&timers_state.vm_clock_seqlock);
    cur_time = cpu_get_clock_locked();
    cur_icount = cpu_get_icount_locked();

    delta = cur_icount - cur_time;
    /* FIXME: This is a very crude algorithm, somewhat prone to oscillation.  */
    if (delta > 0
        && last_delta + ICOUNT_WOBBLE < delta * 2
        && icount_time_shift > 0) {
        /* The guest is getting too far ahead.  Slow time down.  */
        icount_time_shift--;
    }
    if (delta < 0
        && last_delta - ICOUNT_WOBBLE > delta * 2
        && icount_time_shift < MAX_ICOUNT_SHIFT) {
        /* The guest is getting too far behind.  Speed time up.  */
        icount_time_shift++;
    }
    last_delta = delta;
    timers_state.qemu_icount_bias = cur_icount
                              - (timers_state.qemu_icount << icount_time_shift);
    seqlock_write_end(&timers_state.vm_clock_seqlock);
}

static void icount_adjust_rt(void *opaque)
{
    timer_mod(icount_rt_timer,
              qemu_clock_get_ms(QEMU_CLOCK_VIRTUAL_RT) + 1000);
    icount_adjust();
}

static void icount_adjust_vm(void *opaque)
{
    timer_mod(icount_vm_timer,
                   qemu_clock_get_ns(QEMU_CLOCK_VIRTUAL) +
                   NANOSECONDS_PER_SECOND / 10);
    icount_adjust();
}

static int64_t qemu_icount_round(int64_t count)
{
    return (count + (1 << icount_time_shift) - 1) >> icount_time_shift;
}

static void icount_warp_rt(void)
{
    unsigned seq;
    int64_t warp_start;

    /* The icount_warp_timer is rescheduled soon after vm_clock_warp_start
     * changes from -1 to another value, so the race here is okay.
     */
    do {
        seq = seqlock_read_begin(&timers_state.vm_clock_seqlock);
        warp_start = vm_clock_warp_start;
    } while (seqlock_read_retry(&timers_state.vm_clock_seqlock, seq));

    if (warp_start == -1) {
        return;
    }

    seqlock_write_begin(&timers_state.vm_clock_seqlock);
    if (runstate_is_running()) {
        int64_t clock = REPLAY_CLOCK(REPLAY_CLOCK_VIRTUAL_RT,
                                     cpu_get_clock_locked());
        int64_t warp_delta;

        warp_delta = clock - vm_clock_warp_start;
        if (use_icount == 2) {
            /*
             * In adaptive mode, do not let QEMU_CLOCK_VIRTUAL run too
             * far ahead of real time.
             */
            int64_t cur_icount = cpu_get_icount_locked();
            int64_t delta = clock - cur_icount;
            warp_delta = MIN(warp_delta, delta);
        }
        timers_state.qemu_icount_bias += warp_delta;
    }
    vm_clock_warp_start = -1;
    seqlock_write_end(&timers_state.vm_clock_seqlock);

    if (qemu_clock_expired(QEMU_CLOCK_VIRTUAL)) {
        qemu_clock_notify(QEMU_CLOCK_VIRTUAL);
    }
}

static void icount_timer_cb(void *opaque)
{
    /* No need for a checkpoint because the timer already synchronizes
     * with CHECKPOINT_CLOCK_VIRTUAL_RT.
     */
    icount_warp_rt();
}

void qtest_clock_warp(int64_t dest)
{
    int64_t clock = qemu_clock_get_ns(QEMU_CLOCK_VIRTUAL);
    AioContext *aio_context;
    assert(qtest_enabled());
    aio_context = qemu_get_aio_context();
    while (clock < dest) {
        int64_t deadline = qemu_clock_deadline_ns_all(QEMU_CLOCK_VIRTUAL);
        int64_t warp = qemu_soonest_timeout(dest - clock, deadline);

        seqlock_write_begin(&timers_state.vm_clock_seqlock);
        timers_state.qemu_icount_bias += warp;
        seqlock_write_end(&timers_state.vm_clock_seqlock);

        qemu_clock_run_timers(QEMU_CLOCK_VIRTUAL);
        timerlist_run_timers(aio_context->tlg.tl[QEMU_CLOCK_VIRTUAL]);
        clock = qemu_clock_get_ns(QEMU_CLOCK_VIRTUAL);
    }
    qemu_clock_notify(QEMU_CLOCK_VIRTUAL);
}

void qemu_start_warp_timer(void)
{
    int64_t clock;
    int64_t deadline;

    if (!use_icount) {
        return;
    }

    /* Nothing to do if the VM is stopped: QEMU_CLOCK_VIRTUAL timers
     * do not fire, so computing the deadline does not make sense.
     */
    if (!runstate_is_running()) {
        return;
    }

    /* warp clock deterministically in record/replay mode */
    if (!replay_checkpoint(CHECKPOINT_CLOCK_WARP_START)) {
        return;
    }

    if (!all_cpu_threads_idle()) {
        return;
    }

    if (qtest_enabled()) {
        /* When testing, qtest commands advance icount.  */
        return;
    }

    /* We want to use the earliest deadline from ALL vm_clocks */
    clock = qemu_clock_get_ns(QEMU_CLOCK_VIRTUAL_RT);
    deadline = qemu_clock_deadline_ns_all(QEMU_CLOCK_VIRTUAL);
    if (deadline < 0) {
        static bool notified;
        if (!icount_sleep && !notified) {
            warn_report("icount sleep disabled and no active timers");
            notified = true;
        }
        return;
    }

    if (deadline > 0) {
        /*
         * Ensure QEMU_CLOCK_VIRTUAL proceeds even when the virtual CPU goes to
         * sleep.  Otherwise, the CPU might be waiting for a future timer
         * interrupt to wake it up, but the interrupt never comes because
         * the vCPU isn't running any insns and thus doesn't advance the
         * QEMU_CLOCK_VIRTUAL.
         */
        if (!icount_sleep) {
            /*
             * We never let VCPUs sleep in no sleep icount mode.
             * If there is a pending QEMU_CLOCK_VIRTUAL timer we just advance
             * to the next QEMU_CLOCK_VIRTUAL event and notify it.
             * It is useful when we want a deterministic execution time,
             * isolated from host latencies.
             */
            seqlock_write_begin(&timers_state.vm_clock_seqlock);
            timers_state.qemu_icount_bias += deadline;
            seqlock_write_end(&timers_state.vm_clock_seqlock);
            qemu_clock_notify(QEMU_CLOCK_VIRTUAL);
        } else {
            /*
             * We do stop VCPUs and only advance QEMU_CLOCK_VIRTUAL after some
             * "real" time, (related to the time left until the next event) has
             * passed. The QEMU_CLOCK_VIRTUAL_RT clock will do this.
             * This avoids that the warps are visible externally; for example,
             * you will not be sending network packets continuously instead of
             * every 100ms.
             */
            seqlock_write_begin(&timers_state.vm_clock_seqlock);
            if (vm_clock_warp_start == -1 || vm_clock_warp_start > clock) {
                vm_clock_warp_start = clock;
            }
            seqlock_write_end(&timers_state.vm_clock_seqlock);
            timer_mod_anticipate(icount_warp_timer, clock + deadline);
        }
    } else if (deadline == 0) {
        qemu_clock_notify(QEMU_CLOCK_VIRTUAL);
    }
}

static void qemu_account_warp_timer(void)
{
    if (!use_icount || !icount_sleep) {
        return;
    }

    /* Nothing to do if the VM is stopped: QEMU_CLOCK_VIRTUAL timers
     * do not fire, so computing the deadline does not make sense.
     */
    if (!runstate_is_running()) {
        return;
    }

    /* warp clock deterministically in record/replay mode */
    if (!replay_checkpoint(CHECKPOINT_CLOCK_WARP_ACCOUNT)) {
        return;
    }

    timer_del(icount_warp_timer);
    icount_warp_rt();
}

static bool icount_state_needed(void *opaque)
{
    return use_icount;
}

/*
 * This is a subsection for icount migration.
 */
static const VMStateDescription icount_vmstate_timers = {
    .name = "timer/icount",
    .version_id = 1,
    .minimum_version_id = 1,
    .needed = icount_state_needed,
    .fields = (VMStateField[]) {
        VMSTATE_INT64(qemu_icount_bias, TimersState),
        VMSTATE_INT64(qemu_icount, TimersState),
        VMSTATE_END_OF_LIST()
    }
};

static const VMStateDescription vmstate_timers = {
    .name = "timer",
    .version_id = 2,
    .minimum_version_id = 1,
    .fields = (VMStateField[]) {
        VMSTATE_INT64(cpu_ticks_offset, TimersState),
        VMSTATE_INT64(dummy, TimersState),
        VMSTATE_INT64_V(cpu_clock_offset, TimersState, 2),
        VMSTATE_END_OF_LIST()
    },
    .subsections = (const VMStateDescription*[]) {
        &icount_vmstate_timers,
        NULL
    }
};

static void cpu_throttle_thread(CPUState *cpu, run_on_cpu_data opaque)
{
    double pct;
    double throttle_ratio;
    long sleeptime_ns;

    if (!cpu_throttle_get_percentage()) {
        return;
    }

    pct = (double)cpu_throttle_get_percentage()/100;
    throttle_ratio = pct / (1 - pct);
    sleeptime_ns = (long)(throttle_ratio * CPU_THROTTLE_TIMESLICE_NS);

    qemu_mutex_unlock_iothread();
    g_usleep(sleeptime_ns / 1000); /* Convert ns to us for usleep call */
    qemu_mutex_lock_iothread();
    atomic_set(&cpu->throttle_thread_scheduled, 0);
}

static void cpu_throttle_timer_tick(void *opaque)
{
    CPUState *cpu;
    double pct;

    /* Stop the timer if needed */
    if (!cpu_throttle_get_percentage()) {
        return;
    }
    CPU_FOREACH(cpu) {
        if (!atomic_xchg(&cpu->throttle_thread_scheduled, 1)) {
            async_run_on_cpu(cpu, cpu_throttle_thread,
                             RUN_ON_CPU_NULL);
        }
    }

    pct = (double)cpu_throttle_get_percentage()/100;
    timer_mod(throttle_timer, qemu_clock_get_ns(QEMU_CLOCK_VIRTUAL_RT) +
                                   CPU_THROTTLE_TIMESLICE_NS / (1-pct));
}

void cpu_throttle_set(int new_throttle_pct)
{
    /* Ensure throttle percentage is within valid range */
    new_throttle_pct = MIN(new_throttle_pct, CPU_THROTTLE_PCT_MAX);
    new_throttle_pct = MAX(new_throttle_pct, CPU_THROTTLE_PCT_MIN);

    atomic_set(&throttle_percentage, new_throttle_pct);

    timer_mod(throttle_timer, qemu_clock_get_ns(QEMU_CLOCK_VIRTUAL_RT) +
                                       CPU_THROTTLE_TIMESLICE_NS);
}

void cpu_throttle_stop(void)
{
    atomic_set(&throttle_percentage, 0);
}

bool cpu_throttle_active(void)
{
    return (cpu_throttle_get_percentage() != 0);
}

int cpu_throttle_get_percentage(void)
{
    return atomic_read(&throttle_percentage);
}

void cpu_ticks_init(void)
{
    seqlock_init(&timers_state.vm_clock_seqlock);
    vmstate_register(NULL, 0, &vmstate_timers, &timers_state);
    throttle_timer = timer_new_ns(QEMU_CLOCK_VIRTUAL_RT,
                                           cpu_throttle_timer_tick, NULL);
}

void configure_icount(QemuOpts *opts, Error **errp)
{
    const char *option;
    char *rem_str = NULL;

    option = qemu_opt_get(opts, "shift");
    if (!option) {
        if (qemu_opt_get(opts, "align") != NULL) {
            error_setg(errp, "Please specify shift option when using align");
        }
        return;
    }

    icount_sleep = qemu_opt_get_bool(opts, "sleep", true);
    if (icount_sleep) {
        icount_warp_timer = timer_new_ns(QEMU_CLOCK_VIRTUAL_RT,
                                         icount_timer_cb, NULL);
    }

    icount_align_option = qemu_opt_get_bool(opts, "align", false);

    if (icount_align_option && !icount_sleep) {
        error_setg(errp, "align=on and sleep=off are incompatible");
    }
    if (strcmp(option, "auto") != 0) {
        errno = 0;
        icount_time_shift = strtol(option, &rem_str, 0);
        if (errno != 0 || *rem_str != '\0' || !strlen(option)) {
            error_setg(errp, "icount: Invalid shift value");
        }
        use_icount = 1;
        return;
    } else if (icount_align_option) {
        error_setg(errp, "shift=auto and align=on are incompatible");
    } else if (!icount_sleep) {
        error_setg(errp, "shift=auto and sleep=off are incompatible");
    }

    use_icount = 2;

    /* 125MIPS seems a reasonable initial guess at the guest speed.
       It will be corrected fairly quickly anyway.  */
    icount_time_shift = 3;

    /* Have both realtime and virtual time triggers for speed adjustment.
       The realtime trigger catches emulated time passing too slowly,
       the virtual time trigger catches emulated time passing too fast.
       Realtime triggers occur even when idle, so use them less frequently
       than VM triggers.  */
    icount_rt_timer = timer_new_ms(QEMU_CLOCK_VIRTUAL_RT,
                                   icount_adjust_rt, NULL);
    timer_mod(icount_rt_timer,
                   qemu_clock_get_ms(QEMU_CLOCK_VIRTUAL_RT) + 1000);
    icount_vm_timer = timer_new_ns(QEMU_CLOCK_VIRTUAL,
                                        icount_adjust_vm, NULL);
    timer_mod(icount_vm_timer,
                   qemu_clock_get_ns(QEMU_CLOCK_VIRTUAL) +
                   NANOSECONDS_PER_SECOND / 10);
}

/***********************************************************/
/* TCG vCPU kick timer
 *
 * The kick timer is responsible for moving single threaded vCPU
 * emulation on to the next vCPU. If more than one vCPU is running a
 * timer event with force a cpu->exit so the next vCPU can get
 * scheduled.
 *
 * The timer is removed if all vCPUs are idle and restarted again once
 * idleness is complete.
 */

static QEMUTimer *tcg_kick_vcpu_timer;
static CPUState *tcg_current_rr_cpu;

#define TCG_KICK_PERIOD (NANOSECONDS_PER_SECOND / 10)

static inline int64_t qemu_tcg_next_kick(void)
{
    return qemu_clock_get_ns(QEMU_CLOCK_VIRTUAL) + TCG_KICK_PERIOD;
}

/* Kick the currently round-robin scheduled vCPU */
static void qemu_cpu_kick_rr_cpu(void)
{
    CPUState *cpu;
    do {
        cpu = atomic_mb_read(&tcg_current_rr_cpu);
        if (cpu) {
            cpu_exit(cpu);
        }
    } while (cpu != atomic_mb_read(&tcg_current_rr_cpu));
}

void qemu_timer_notify_cb(void *opaque, QEMUClockType type)
{
    qemu_notify_event();
}

static void kick_tcg_thread(void *opaque)
{
    timer_mod(tcg_kick_vcpu_timer, qemu_tcg_next_kick());
    qemu_cpu_kick_rr_cpu();
}

static void start_tcg_kick_timer(void)
{
    if (!tcg_kick_vcpu_timer && CPU_NEXT(first_cpu)) {
        tcg_kick_vcpu_timer = timer_new_ns(QEMU_CLOCK_VIRTUAL,
                                           kick_tcg_thread, NULL);
        timer_mod(tcg_kick_vcpu_timer, qemu_tcg_next_kick());
    }
}

static void stop_tcg_kick_timer(void)
{
    if (tcg_kick_vcpu_timer) {
        timer_del(tcg_kick_vcpu_timer);
        tcg_kick_vcpu_timer = NULL;
    }
}

/***********************************************************/
void hw_error(const char *fmt, ...)
{
    va_list ap;
    CPUState *cpu;

    va_start(ap, fmt);
    fprintf(stderr, "qemu: hardware error: ");
    vfprintf(stderr, fmt, ap);
    fprintf(stderr, "\n");
    CPU_FOREACH(cpu) {
        fprintf(stderr, "CPU #%d:\n", cpu->cpu_index);
        cpu_dump_state(cpu, stderr, fprintf, CPU_DUMP_FPU);
    }
    va_end(ap);
    abort();
}

void cpu_synchronize_all_states(void)
{
    CPUState *cpu;

    CPU_FOREACH(cpu) {
        cpu_synchronize_state(cpu);
    }
}

void cpu_synchronize_all_post_reset(void)
{
    CPUState *cpu;

    CPU_FOREACH(cpu) {
        cpu_synchronize_post_reset(cpu);
    }
}

void cpu_synchronize_all_post_init(void)
{
    CPUState *cpu;

    CPU_FOREACH(cpu) {
        cpu_synchronize_post_init(cpu);
    }
}

<<<<<<< HEAD
int do_vm_stop(RunState state)
=======
void cpu_synchronize_all_pre_loadvm(void)
{
    CPUState *cpu;

    CPU_FOREACH(cpu) {
        cpu_synchronize_pre_loadvm(cpu);
    }
}

static int do_vm_stop(RunState state)
>>>>>>> ba87166e
{
    int ret = 0;

    if (runstate_is_running()) {
        cpu_disable_ticks();
        pause_all_vcpus();
        runstate_set(state);
        vm_state_notify(0, state);
        qapi_event_send_stop(&error_abort);
    }

    bdrv_drain_all();
    replay_disable_events();
    ret = bdrv_flush_all();

    return ret;
}

static bool cpu_can_run(CPUState *cpu)
{
    if (cpu->stop) {
        return false;
    }
    if (cpu_is_stopped(cpu)) {
        return false;
    }
    return true;
}

static void cpu_handle_guest_debug(CPUState *cpu)
{
    gdb_set_stop_cpu(cpu);
    qemu_system_debug_request();
    cpu->stopped = true;
}

#ifdef CONFIG_LINUX
static void sigbus_reraise(void)
{
    sigset_t set;
    struct sigaction action;

    memset(&action, 0, sizeof(action));
    action.sa_handler = SIG_DFL;
    if (!sigaction(SIGBUS, &action, NULL)) {
        raise(SIGBUS);
        sigemptyset(&set);
        sigaddset(&set, SIGBUS);
        pthread_sigmask(SIG_UNBLOCK, &set, NULL);
    }
    perror("Failed to re-raise SIGBUS!\n");
    abort();
}

static void sigbus_handler(int n, siginfo_t *siginfo, void *ctx)
{
    if (siginfo->si_code != BUS_MCEERR_AO && siginfo->si_code != BUS_MCEERR_AR) {
        sigbus_reraise();
    }

    if (current_cpu) {
        /* Called asynchronously in VCPU thread.  */
        if (kvm_on_sigbus_vcpu(current_cpu, siginfo->si_code, siginfo->si_addr)) {
            sigbus_reraise();
        }
    } else {
        /* Called synchronously (via signalfd) in main thread.  */
        if (kvm_on_sigbus(siginfo->si_code, siginfo->si_addr)) {
            sigbus_reraise();
        }
    }
}

static void qemu_init_sigbus(void)
{
    struct sigaction action;

    memset(&action, 0, sizeof(action));
    action.sa_flags = SA_SIGINFO;
    action.sa_sigaction = sigbus_handler;
    sigaction(SIGBUS, &action, NULL);

    prctl(PR_MCE_KILL, PR_MCE_KILL_SET, PR_MCE_KILL_EARLY, 0, 0);
}
#else /* !CONFIG_LINUX */
static void qemu_init_sigbus(void)
{
}
#endif /* !CONFIG_LINUX */

static QemuMutex qemu_global_mutex;
static QemuCond qemu_io_proceeded_cond;
static unsigned iothread_requesting_mutex;

static QemuThread io_thread;

/* cpu creation */
static QemuCond qemu_cpu_cond;
/* system init */
static QemuCond qemu_pause_cond;

void qemu_init_cpu_loop(void)
{
    qemu_init_sigbus();
    qemu_cond_init(&qemu_cpu_cond);
    qemu_cond_init(&qemu_pause_cond);
    qemu_cond_init(&qemu_io_proceeded_cond);
    qemu_mutex_init(&qemu_global_mutex);

    qemu_thread_get_self(&io_thread);
}

void run_on_cpu(CPUState *cpu, run_on_cpu_func func, run_on_cpu_data data)
{
    do_run_on_cpu(cpu, func, data, &qemu_global_mutex);
}

static void qemu_kvm_destroy_vcpu(CPUState *cpu)
{
    if (kvm_destroy_vcpu(cpu) < 0) {
        error_report("kvm_destroy_vcpu failed");
        exit(EXIT_FAILURE);
    }
}

static void qemu_tcg_destroy_vcpu(CPUState *cpu)
{
}

static void qemu_wait_io_event_common(CPUState *cpu)
{
    if (cpu->stop) {
        cpu->stop = false;
        cpu->stopped = true;
        qemu_cond_broadcast(&qemu_pause_cond);
    }
    process_queued_cpu_work(cpu);
    cpu->thread_kicked = false;
}

static void qemu_tcg_wait_io_event(CPUState *cpu)
{
    while (all_cpu_threads_idle()) {
        // We're in replay, so replay the interrupt!
        // Otherwise e.g. if the CPU has HLTd it will just sit here forever.
        if (rr_in_replay() && rr_num_instr_before_next_interrupt() == 0) break;

        stop_tcg_kick_timer();
        qemu_cond_wait(cpu->halt_cond, &qemu_global_mutex);
    }

    start_tcg_kick_timer();

    while (iothread_requesting_mutex) {
        qemu_cond_wait(&qemu_io_proceeded_cond, &qemu_global_mutex);
    }

    CPU_FOREACH(cpu) {
        qemu_wait_io_event_common(cpu);
    }
}

static void qemu_kvm_wait_io_event(CPUState *cpu)
{
    while (cpu_thread_is_idle(cpu)) {
        qemu_cond_wait(cpu->halt_cond, &qemu_global_mutex);
    }

    qemu_wait_io_event_common(cpu);
}

static void *qemu_kvm_cpu_thread_fn(void *arg)
{
    CPUState *cpu = arg;
    int r;

    rcu_register_thread();

    qemu_mutex_lock_iothread();
    qemu_thread_get_self(cpu->thread);
    cpu->thread_id = qemu_get_thread_id();
    cpu->can_do_io = 1;
    current_cpu = cpu;

    r = kvm_init_vcpu(cpu);
    if (r < 0) {
        fprintf(stderr, "kvm_init_vcpu failed: %s\n", strerror(-r));
        exit(1);
    }

    kvm_init_cpu_signals(cpu);

    /* signal CPU creation */
    cpu->created = true;
    qemu_cond_signal(&qemu_cpu_cond);

    do {
        if (cpu_can_run(cpu)) {
            r = kvm_cpu_exec(cpu);
            if (r == EXCP_DEBUG) {
                cpu_handle_guest_debug(cpu);
            }
        }
        qemu_kvm_wait_io_event(cpu);
    } while (!cpu->unplug || cpu_can_run(cpu));

    qemu_kvm_destroy_vcpu(cpu);
    cpu->created = false;
    qemu_cond_signal(&qemu_cpu_cond);
    qemu_mutex_unlock_iothread();
    return NULL;
}

static void *qemu_dummy_cpu_thread_fn(void *arg)
{
#ifdef _WIN32
    fprintf(stderr, "qtest is not supported under Windows\n");
    exit(1);
#else
    CPUState *cpu = arg;
    sigset_t waitset;
    int r;

    rcu_register_thread();

    qemu_mutex_lock_iothread();
    qemu_thread_get_self(cpu->thread);
    cpu->thread_id = qemu_get_thread_id();
    cpu->can_do_io = 1;

    sigemptyset(&waitset);
    sigaddset(&waitset, SIG_IPI);

    /* signal CPU creation */
    cpu->created = true;
    qemu_cond_signal(&qemu_cpu_cond);

    current_cpu = cpu;
    while (1) {
        current_cpu = NULL;
        qemu_mutex_unlock_iothread();
        do {
            int sig;
            r = sigwait(&waitset, &sig);
        } while (r == -1 && (errno == EAGAIN || errno == EINTR));
        if (r == -1) {
            perror("sigwait");
            exit(1);
        }
        qemu_mutex_lock_iothread();
        current_cpu = cpu;
        qemu_wait_io_event_common(cpu);
    }

    return NULL;
#endif
}

static int64_t tcg_get_icount_limit(void)
{
    int64_t deadline;

    if (replay_mode != REPLAY_MODE_PLAY) {
        deadline = qemu_clock_deadline_ns_all(QEMU_CLOCK_VIRTUAL);

        /* Maintain prior (possibly buggy) behaviour where if no deadline
         * was set (as there is no QEMU_CLOCK_VIRTUAL timer) or it is more than
         * INT32_MAX nanoseconds ahead, we still use INT32_MAX
         * nanoseconds.
         */
        if ((deadline < 0) || (deadline > INT32_MAX)) {
            deadline = INT32_MAX;
        }

        return qemu_icount_round(deadline);
    } else {
        return replay_get_instructions();
    }
}

static void handle_icount_deadline(void)
{
    if (use_icount) {
        int64_t deadline =
            qemu_clock_deadline_ns_all(QEMU_CLOCK_VIRTUAL);

        if (deadline == 0) {
            qemu_clock_notify(QEMU_CLOCK_VIRTUAL);
        }
    }
}

static int tcg_cpu_exec(CPUState *cpu)
{
    int ret;
#ifdef CONFIG_PROFILER
    int64_t ti;
#endif

#ifdef CONFIG_PROFILER
    ti = profile_getclock();
#endif
    if (use_icount) {
        int64_t count;
        int decr;
        timers_state.qemu_icount -= (cpu->icount_decr.u16.low
                                    + cpu->icount_extra);
        cpu->icount_decr.u16.low = 0;
        cpu->icount_extra = 0;
        count = tcg_get_icount_limit();
        timers_state.qemu_icount += count;
        decr = (count > 0xffff) ? 0xffff : count;
        count -= decr;
        cpu->icount_decr.u16.low = decr;
        cpu->icount_extra = count;
    }
    cpu_exec_start(cpu);
    ret = cpu_exec(cpu);
    cpu_exec_end(cpu);
#ifdef CONFIG_PROFILER
    tcg_time += profile_getclock() - ti;
#endif
    if (use_icount) {
        /* Fold pending instructions back into the
           instruction counter, and clear the interrupt flag.  */
        timers_state.qemu_icount -= (cpu->icount_decr.u16.low
                        + cpu->icount_extra);
        cpu->icount_decr.u32 = 0;
        cpu->icount_extra = 0;
        replay_account_executed_instructions();
    }
    return ret;
}

/* Destroy any remaining vCPUs which have been unplugged and have
 * finished running
 */
static void deal_with_unplugged_cpus(void)
{
    CPUState *cpu;

    CPU_FOREACH(cpu) {
        if (cpu->unplug && !cpu_can_run(cpu)) {
            qemu_tcg_destroy_vcpu(cpu);
            cpu->created = false;
            qemu_cond_signal(&qemu_cpu_cond);
            break;
        }
    }
}

/* Single-threaded TCG
 *
 * In the single-threaded case each vCPU is simulated in turn. If
 * there is more than a single vCPU we create a simple timer to kick
 * the vCPU and ensure we don't get stuck in a tight loop in one vCPU.
 * This is done explicitly rather than relying on side-effects
 * elsewhere.
 */

static void *qemu_tcg_cpu_thread_fn(void *arg)
{
    CPUState *cpu = arg;

    rcu_register_thread();

    qemu_mutex_lock_iothread();
    qemu_thread_get_self(cpu->thread);

    CPU_FOREACH(cpu) {
        cpu->thread_id = qemu_get_thread_id();
        cpu->created = true;
        cpu->can_do_io = 1;
    }
    qemu_cond_signal(&qemu_cpu_cond);

    /* wait for initial kick-off after machine start */
    while (first_cpu->stopped) {
        qemu_cond_wait(first_cpu->halt_cond, &qemu_global_mutex);

        /* process any pending work */
        CPU_FOREACH(cpu) {
            qemu_wait_io_event_common(cpu);
        }
    }

    start_tcg_kick_timer();

    cpu = first_cpu;

    /* process any pending work */
    cpu->exit_request = 1;

    while (1) {

        if (!rr_replay_complete) {
            panda_callbacks_top_loop(cpu);
        }

        /* Account partial waits to QEMU_CLOCK_VIRTUAL.  */
        qemu_account_warp_timer();

        if (!cpu) {
            cpu = first_cpu;
        }

        while (cpu && !cpu->queued_work_first && !cpu->exit_request) {

            atomic_mb_set(&tcg_current_rr_cpu, cpu);

            qemu_clock_enable(QEMU_CLOCK_VIRTUAL,
                              (cpu->singlestep_enabled & SSTEP_NOTIMER) == 0);

            if (cpu_can_run(cpu)) {
                int r;
                r = tcg_cpu_exec(cpu);
                if (r == EXCP_DEBUG) {
                    cpu_handle_guest_debug(cpu);
                    break;
                }
            } else if (cpu->stop || cpu->stopped) {
                if (cpu->unplug) {
                    cpu = CPU_NEXT(cpu);
                }
                break;
            }

            cpu = CPU_NEXT(cpu);

            if (panda_exit_loop) { // If we have a request to break, do so and
                                   // unset panda_exit_loop
                panda_exit_loop = false;
                //atomic_mb_set(&cpu->exit_request, 1); // XXX: Should we set an exit request?
                break;
            }

        } /* while (cpu && !cpu->exit_request).. */

        /* Does not need atomic_mb_set because a spurious wakeup is okay.  */
        atomic_set(&tcg_current_rr_cpu, NULL);

        if (cpu && cpu->exit_request) {
            atomic_mb_set(&cpu->exit_request, 0);
        }

        handle_icount_deadline();

        qemu_tcg_wait_io_event(QTAILQ_FIRST(&cpus));
        deal_with_unplugged_cpus();

    }

    return NULL;
}

static void *qemu_hax_cpu_thread_fn(void *arg)
{
    CPUState *cpu = arg;
    int r;

    qemu_mutex_lock_iothread();
    qemu_thread_get_self(cpu->thread);

    cpu->thread_id = qemu_get_thread_id();
    cpu->created = true;
    cpu->halted = 0;
    current_cpu = cpu;

    hax_init_vcpu(cpu);
    qemu_cond_signal(&qemu_cpu_cond);

    while (1) {
        if (cpu_can_run(cpu)) {
            r = hax_smp_cpu_exec(cpu);
            if (r == EXCP_DEBUG) {
                cpu_handle_guest_debug(cpu);
            }
        }

        while (cpu_thread_is_idle(cpu)) {
            qemu_cond_wait(cpu->halt_cond, &qemu_global_mutex);
        }
#ifdef _WIN32
        SleepEx(0, TRUE);
#endif
        qemu_wait_io_event_common(cpu);
    }
    return NULL;
}

#ifdef _WIN32
static void CALLBACK dummy_apc_func(ULONG_PTR unused)
{
}
#endif

<<<<<<< HEAD
=======
/* Multi-threaded TCG
 *
 * In the multi-threaded case each vCPU has its own thread. The TLS
 * variable current_cpu can be used deep in the code to find the
 * current CPUState for a given thread.
 */

static void *qemu_tcg_cpu_thread_fn(void *arg)
{
    CPUState *cpu = arg;

    g_assert(!use_icount);

    rcu_register_thread();

    qemu_mutex_lock_iothread();
    qemu_thread_get_self(cpu->thread);

    cpu->thread_id = qemu_get_thread_id();
    cpu->created = true;
    cpu->can_do_io = 1;
    current_cpu = cpu;
    qemu_cond_signal(&qemu_cpu_cond);

    /* process any pending work */
    cpu->exit_request = 1;

    while (1) {
        if (cpu_can_run(cpu)) {
            int r;
            r = tcg_cpu_exec(cpu);
            switch (r) {
            case EXCP_DEBUG:
                cpu_handle_guest_debug(cpu);
                break;
            case EXCP_HALTED:
                /* during start-up the vCPU is reset and the thread is
                 * kicked several times. If we don't ensure we go back
                 * to sleep in the halted state we won't cleanly
                 * start-up when the vCPU is enabled.
                 *
                 * cpu->halted should ensure we sleep in wait_io_event
                 */
                g_assert(cpu->halted);
                break;
            case EXCP_ATOMIC:
                qemu_mutex_unlock_iothread();
                cpu_exec_step_atomic(cpu);
                qemu_mutex_lock_iothread();
            default:
                /* Ignore everything else? */
                break;
            }
        } else if (cpu->unplug) {
            qemu_tcg_destroy_vcpu(cpu);
            cpu->created = false;
            qemu_cond_signal(&qemu_cpu_cond);
            qemu_mutex_unlock_iothread();
            return NULL;
        }

        atomic_mb_set(&cpu->exit_request, 0);
        qemu_tcg_wait_io_event(cpu);
    }

    return NULL;
}

>>>>>>> ba87166e
static void qemu_cpu_kick_thread(CPUState *cpu)
{
#ifndef _WIN32
    int err;

    if (cpu->thread_kicked) {
        return;
    }
    cpu->thread_kicked = true;
    err = pthread_kill(cpu->thread->thread, SIG_IPI);
    if (err) {
        fprintf(stderr, "qemu:%s: %s", __func__, strerror(err));
        exit(1);
    }
#else /* _WIN32 */
    if (!qemu_cpu_is_self(cpu)) {
        if (!QueueUserAPC(dummy_apc_func, cpu->hThread, 0)) {
            fprintf(stderr, "%s: QueueUserAPC failed with error %lu\n",
                    __func__, GetLastError());
            exit(1);
        }
    }
#endif
}

void qemu_cpu_kick(CPUState *cpu)
{
    qemu_cond_broadcast(cpu->halt_cond);
    if (tcg_enabled()) {
        cpu_exit(cpu);
        /* Also ensure current RR cpu is kicked */
        qemu_cpu_kick_rr_cpu();
    } else {
        if (hax_enabled()) {
            /*
             * FIXME: race condition with the exit_request check in
             * hax_vcpu_hax_exec
             */
            cpu->exit_request = 1;
        }
        qemu_cpu_kick_thread(cpu);
    }
}

void qemu_cpu_kick_self(void)
{
    assert(current_cpu);
    qemu_cpu_kick_thread(current_cpu);
}

bool qemu_cpu_is_self(CPUState *cpu)
{
    return qemu_thread_is_self(cpu->thread);
}

bool qemu_in_vcpu_thread(void)
{
    return current_cpu && qemu_cpu_is_self(current_cpu);
}

static __thread bool iothread_locked = false;

bool qemu_mutex_iothread_locked(void)
{
    return iothread_locked;
}

void qemu_mutex_lock_iothread(void)
{
    atomic_inc(&iothread_requesting_mutex);
    /* In the simple case there is no need to bump the VCPU thread out of
     * TCG code execution.
     */
    if (!tcg_enabled() || qemu_in_vcpu_thread() ||
        !first_cpu || !first_cpu->created) {
        qemu_mutex_lock(&qemu_global_mutex);
        atomic_dec(&iothread_requesting_mutex);
    } else {
        if (qemu_mutex_trylock(&qemu_global_mutex)) {
            qemu_cpu_kick_rr_cpu();
            qemu_mutex_lock(&qemu_global_mutex);
        }
        atomic_dec(&iothread_requesting_mutex);
        qemu_cond_broadcast(&qemu_io_proceeded_cond);
    }
    iothread_locked = true;
}

void qemu_mutex_unlock_iothread(void)
{
    iothread_locked = false;
    qemu_mutex_unlock(&qemu_global_mutex);
}

static bool all_vcpus_paused(void)
{
    CPUState *cpu;

    CPU_FOREACH(cpu) {
        if (!cpu->stopped) {
            return false;
        }
    }

    return true;
}

void pause_all_vcpus(void)
{
    CPUState *cpu;

    qemu_clock_enable(QEMU_CLOCK_VIRTUAL, false);
    CPU_FOREACH(cpu) {
        cpu->stop = true;
        qemu_cpu_kick(cpu);
    }

    if (qemu_in_vcpu_thread()) {
        cpu_stop_current();
        if (!kvm_enabled()) {
            CPU_FOREACH(cpu) {
                cpu->stop = false;
                cpu->stopped = true;
            }
            return;
        }
    }

    while (!all_vcpus_paused()) {
        qemu_cond_wait(&qemu_pause_cond, &qemu_global_mutex);
        CPU_FOREACH(cpu) {
            qemu_cpu_kick(cpu);
        }
    }
}

void cpu_resume(CPUState *cpu)
{
    cpu->stop = false;
    cpu->stopped = false;
    qemu_cpu_kick(cpu);
}

void resume_all_vcpus(void)
{
    CPUState *cpu;

    qemu_clock_enable(QEMU_CLOCK_VIRTUAL, true);
    CPU_FOREACH(cpu) {
        cpu_resume(cpu);
    }
}

void cpu_remove(CPUState *cpu)
{
    cpu->stop = true;
    cpu->unplug = true;
    qemu_cpu_kick(cpu);
}

void cpu_remove_sync(CPUState *cpu)
{
    cpu_remove(cpu);
    while (cpu->created) {
        qemu_cond_wait(&qemu_cpu_cond, &qemu_global_mutex);
    }
}

/* For temporary buffers for forming a name */
#define VCPU_THREAD_NAME_SIZE 16

static void qemu_tcg_init_vcpu(CPUState *cpu)
{
    char thread_name[VCPU_THREAD_NAME_SIZE];
    static QemuCond *tcg_halt_cond;
    static QemuThread *tcg_cpu_thread;

    /* share a single thread for all cpus with TCG */
    if (!tcg_cpu_thread) {
        cpu->thread = g_malloc0(sizeof(QemuThread));
        cpu->halt_cond = g_malloc0(sizeof(QemuCond));
        qemu_cond_init(cpu->halt_cond);
        tcg_halt_cond = cpu->halt_cond;
        snprintf(thread_name, VCPU_THREAD_NAME_SIZE, "CPU %d/TCG",
                 cpu->cpu_index);
        qemu_thread_create(cpu->thread, thread_name, qemu_tcg_cpu_thread_fn,
                           cpu, QEMU_THREAD_JOINABLE);
#ifdef _WIN32
        cpu->hThread = qemu_thread_get_handle(cpu->thread);
#endif
        while (!cpu->created) {
            qemu_cond_wait(&qemu_cpu_cond, &qemu_global_mutex);
        }
        tcg_cpu_thread = cpu->thread;
    } else {
        cpu->thread = tcg_cpu_thread;
        cpu->halt_cond = tcg_halt_cond;
    }
}

static void qemu_hax_start_vcpu(CPUState *cpu)
{
    char thread_name[VCPU_THREAD_NAME_SIZE];

    cpu->thread = g_malloc0(sizeof(QemuThread));
    cpu->halt_cond = g_malloc0(sizeof(QemuCond));
    qemu_cond_init(cpu->halt_cond);

    snprintf(thread_name, VCPU_THREAD_NAME_SIZE, "CPU %d/HAX",
             cpu->cpu_index);
    qemu_thread_create(cpu->thread, thread_name, qemu_hax_cpu_thread_fn,
                       cpu, QEMU_THREAD_JOINABLE);
#ifdef _WIN32
    cpu->hThread = qemu_thread_get_handle(cpu->thread);
#endif
    while (!cpu->created) {
        qemu_cond_wait(&qemu_cpu_cond, &qemu_global_mutex);
    }
}

static void qemu_kvm_start_vcpu(CPUState *cpu)
{
    char thread_name[VCPU_THREAD_NAME_SIZE];

    cpu->thread = g_malloc0(sizeof(QemuThread));
    cpu->halt_cond = g_malloc0(sizeof(QemuCond));
    qemu_cond_init(cpu->halt_cond);
    snprintf(thread_name, VCPU_THREAD_NAME_SIZE, "CPU %d/KVM",
             cpu->cpu_index);
    qemu_thread_create(cpu->thread, thread_name, qemu_kvm_cpu_thread_fn,
                       cpu, QEMU_THREAD_JOINABLE);
    while (!cpu->created) {
        qemu_cond_wait(&qemu_cpu_cond, &qemu_global_mutex);
    }
}

static void qemu_dummy_start_vcpu(CPUState *cpu)
{
    char thread_name[VCPU_THREAD_NAME_SIZE];

    cpu->thread = g_malloc0(sizeof(QemuThread));
    cpu->halt_cond = g_malloc0(sizeof(QemuCond));
    qemu_cond_init(cpu->halt_cond);
    snprintf(thread_name, VCPU_THREAD_NAME_SIZE, "CPU %d/DUMMY",
             cpu->cpu_index);
    qemu_thread_create(cpu->thread, thread_name, qemu_dummy_cpu_thread_fn, cpu,
                       QEMU_THREAD_JOINABLE);
    while (!cpu->created) {
        qemu_cond_wait(&qemu_cpu_cond, &qemu_global_mutex);
    }
}

void qemu_init_vcpu(CPUState *cpu)
{
    cpu->nr_cores = smp_cores;
    cpu->nr_threads = smp_threads;
    cpu->stopped = true;

    if (!cpu->as) {
        /* If the target cpu hasn't set up any address spaces itself,
         * give it the default one.
         */
        AddressSpace *as = g_new0(AddressSpace, 1);

        address_space_init(as, cpu->memory, "cpu-memory");
        cpu->num_ases = 1;
        cpu_address_space_init(cpu, as, 0);
    }

    if (kvm_enabled()) {
        qemu_kvm_start_vcpu(cpu);
    } else if (hax_enabled()) {
        qemu_hax_start_vcpu(cpu);
    } else if (tcg_enabled()) {
        qemu_tcg_init_vcpu(cpu);
    } else {
        qemu_dummy_start_vcpu(cpu);
    }
}

void cpu_stop_current(void)
{
    if (current_cpu) {
        current_cpu->stop = false;
        current_cpu->stopped = true;
        cpu_exit(current_cpu);
        qemu_cond_broadcast(&qemu_pause_cond);
    }
}

int vm_stop(RunState state)
{
    if (qemu_in_vcpu_thread()) {
        qemu_system_vmstop_request_prepare();
        qemu_system_vmstop_request(state);
        /*
         * FIXME: should not return to device code in case
         * vm_stop() has been requested.
         */
        cpu_stop_current();
        return 0;
    }

    return do_vm_stop(state);
}

/**
 * Prepare for (re)starting the VM.
 * Returns -1 if the vCPUs are not to be restarted (e.g. if they are already
 * running or in case of an error condition), 0 otherwise.
 */
int vm_prepare_start(void)
{
    RunState requested;
    int res = 0;

    qemu_vmstop_requested(&requested);
    if (runstate_is_running() && requested == RUN_STATE__MAX) {
        return -1;
    }

    /* Ensure that a STOP/RESUME pair of events is emitted if a
     * vmstop request was pending.  The BLOCK_IO_ERROR event, for
     * example, according to documentation is always followed by
     * the STOP event.
     */
    if (runstate_is_running()) {
        qapi_event_send_stop(&error_abort);
        res = -1;
    } else {
        replay_enable_events();
        cpu_enable_ticks();
        runstate_set(RUN_STATE_RUNNING);
        vm_state_notify(1, RUN_STATE_RUNNING);
    }

    /* We are sending this now, but the CPUs will be resumed shortly later */
    qapi_event_send_resume(&error_abort);
    return res;
}

void vm_start(void)
{
    if (!vm_prepare_start()) {
        resume_all_vcpus();
    }
}

/* does a state transition even if the VM is already stopped,
   current state is forgotten forever */
int vm_stop_force_state(RunState state)
{
    if (runstate_is_running()) {
        return vm_stop(state);
    } else {
        runstate_set(state);

        bdrv_drain_all();
        /* Make sure to return an error if the flush in a previous vm_stop()
         * failed. */
        return bdrv_flush_all();
    }
}

void list_cpus(FILE *f, fprintf_function cpu_fprintf, const char *optarg)
{
    /* XXX: implement xxx_cpu_list for targets that still miss it */
#if defined(cpu_list)
    cpu_list(f, cpu_fprintf);
#endif
}

CpuInfoList *qmp_query_cpus(Error **errp)
{
    MachineState *ms = MACHINE(qdev_get_machine());
    MachineClass *mc = MACHINE_GET_CLASS(ms);
    CpuInfoList *head = NULL, *cur_item = NULL;
    CPUState *cpu;

    CPU_FOREACH(cpu) {
        CpuInfoList *info;
#if defined(TARGET_I386)
        X86CPU *x86_cpu = X86_CPU(cpu);
        CPUX86State *env = &x86_cpu->env;
#elif defined(TARGET_PPC)
        PowerPCCPU *ppc_cpu = POWERPC_CPU(cpu);
        CPUPPCState *env = &ppc_cpu->env;
#elif defined(TARGET_SPARC)
        SPARCCPU *sparc_cpu = SPARC_CPU(cpu);
        CPUSPARCState *env = &sparc_cpu->env;
#elif defined(TARGET_MIPS)
        MIPSCPU *mips_cpu = MIPS_CPU(cpu);
        CPUMIPSState *env = &mips_cpu->env;
#elif defined(TARGET_TRICORE)
        TriCoreCPU *tricore_cpu = TRICORE_CPU(cpu);
        CPUTriCoreState *env = &tricore_cpu->env;
#endif

        cpu_synchronize_state(cpu);

        info = g_malloc0(sizeof(*info));
        info->value = g_malloc0(sizeof(*info->value));
        info->value->CPU = cpu->cpu_index;
        info->value->current = (cpu == first_cpu);
        info->value->halted = cpu->halted;
        info->value->qom_path = object_get_canonical_path(OBJECT(cpu));
        info->value->thread_id = cpu->thread_id;
#if defined(TARGET_I386)
        info->value->arch = CPU_INFO_ARCH_X86;
        info->value->u.x86.pc = env->eip + env->segs[R_CS].base;
#elif defined(TARGET_PPC)
        info->value->arch = CPU_INFO_ARCH_PPC;
        info->value->u.ppc.nip = env->nip;
#elif defined(TARGET_SPARC)
        info->value->arch = CPU_INFO_ARCH_SPARC;
        info->value->u.q_sparc.pc = env->pc;
        info->value->u.q_sparc.npc = env->npc;
#elif defined(TARGET_MIPS)
        info->value->arch = CPU_INFO_ARCH_MIPS;
        info->value->u.q_mips.PC = env->active_tc.PC;
#elif defined(TARGET_TRICORE)
        info->value->arch = CPU_INFO_ARCH_TRICORE;
        info->value->u.tricore.PC = env->PC;
#else
        info->value->arch = CPU_INFO_ARCH_OTHER;
#endif
        info->value->has_props = !!mc->cpu_index_to_instance_props;
        if (info->value->has_props) {
            CpuInstanceProperties *props;
            props = g_malloc0(sizeof(*props));
            *props = mc->cpu_index_to_instance_props(ms, cpu->cpu_index);
            info->value->props = props;
        }

        /* XXX: waiting for the qapi to support GSList */
        if (!cur_item) {
            head = cur_item = info;
        } else {
            cur_item->next = info;
            cur_item = info;
        }
    }

    return head;
}

void qmp_memsave(int64_t addr, int64_t size, const char *filename,
                 bool has_cpu, int64_t cpu_index, Error **errp)
{
    FILE *f;
    uint32_t l;
    CPUState *cpu;
    uint8_t buf[1024];
    int64_t orig_addr = addr, orig_size = size;

    if (!has_cpu) {
        cpu_index = 0;
    }

    cpu = qemu_get_cpu(cpu_index);
    if (cpu == NULL) {
        error_setg(errp, QERR_INVALID_PARAMETER_VALUE, "cpu-index",
                   "a CPU number");
        return;
    }

    f = fopen(filename, "wb");
    if (!f) {
        error_setg_file_open(errp, errno, filename);
        return;
    }

    while (size != 0) {
        l = sizeof(buf);
        if (l > size)
            l = size;
        if (cpu_memory_rw_debug(cpu, addr, buf, l, 0) != 0) {
            error_setg(errp, "Invalid addr 0x%016" PRIx64 "/size %" PRId64
                             " specified", orig_addr, orig_size);
            goto exit;
        }
        if (fwrite(buf, 1, l, f) != l) {
            error_setg(errp, QERR_IO_ERROR);
            goto exit;
        }
        addr += l;
        size -= l;
    }

exit:
    fclose(f);
}

void qmp_pmemsave(int64_t addr, int64_t size, const char *filename,
                  Error **errp)
{
    FILE *f;
    uint32_t l;
    uint8_t buf[1024];

    f = fopen(filename, "wb");
    if (!f) {
        error_setg_file_open(errp, errno, filename);
        return;
    }

    while (size != 0) {
        l = sizeof(buf);
        if (l > size)
            l = size;
        cpu_physical_memory_read(addr, buf, l);
        if (fwrite(buf, 1, l, f) != l) {
            error_setg(errp, QERR_IO_ERROR);
            goto exit;
        }
        addr += l;
        size -= l;
    }

exit:
    fclose(f);
}

void qmp_inject_nmi(Error **errp)
{
    nmi_monitor_handle(monitor_get_cpu_index(), errp);
}

void dump_drift_info(FILE *f, fprintf_function cpu_fprintf)
{
    if (!use_icount) {
        return;
    }

    cpu_fprintf(f, "Host - Guest clock  %"PRIi64" ms\n",
                (cpu_get_clock() - cpu_get_icount())/SCALE_MS);
    if (icount_align_option) {
        cpu_fprintf(f, "Max guest delay     %"PRIi64" ms\n", -max_delay/SCALE_MS);
        cpu_fprintf(f, "Max guest advance   %"PRIi64" ms\n", max_advance/SCALE_MS);
    } else {
        cpu_fprintf(f, "Max guest delay     NA\n");
        cpu_fprintf(f, "Max guest advance   NA\n");
    }
}<|MERGE_RESOLUTION|>--- conflicted
+++ resolved
@@ -880,9 +880,6 @@
     }
 }
 
-<<<<<<< HEAD
-int do_vm_stop(RunState state)
-=======
 void cpu_synchronize_all_pre_loadvm(void)
 {
     CPUState *cpu;
@@ -892,8 +889,7 @@
     }
 }
 
-static int do_vm_stop(RunState state)
->>>>>>> ba87166e
+int do_vm_stop(RunState state)
 {
     int ret = 0;
 
@@ -1390,14 +1386,15 @@
 }
 #endif
 
-<<<<<<< HEAD
-=======
 /* Multi-threaded TCG
  *
  * In the multi-threaded case each vCPU has its own thread. The TLS
  * variable current_cpu can be used deep in the code to find the
  * current CPUState for a given thread.
  */
+
+// af: added the MTTCG code in merge with qemu 2.10 - it shouldn't
+// be run, but hopefully it's okay to leave in here?
 
 static void *qemu_tcg_cpu_thread_fn(void *arg)
 {
@@ -1460,7 +1457,6 @@
     return NULL;
 }
 
->>>>>>> ba87166e
 static void qemu_cpu_kick_thread(CPUState *cpu)
 {
 #ifndef _WIN32
