#ifndef SYSEMU_H
#define SYSEMU_H
/* Misc. things related to the system emulator.  */

#include "qemu/option.h"
#include "qemu/queue.h"
#include "qemu/timer.h"
#include "qapi-types.h"
#include "qemu/notify.h"
#include "qemu/main-loop.h"
#include "qemu/bitmap.h"
#include "qemu/uuid.h"
#include "qom/object.h"

/* vl.c */

extern const char *bios_name;
extern const char *qemu_name;
extern QemuUUID qemu_uuid;
extern bool qemu_uuid_set;

bool runstate_check(RunState state);
void runstate_set(RunState new_state);
int runstate_is_running(void);
bool runstate_needs_reset(void);
bool runstate_store(char *str, size_t size);
typedef struct vm_change_state_entry VMChangeStateEntry;
typedef void VMChangeStateHandler(void *opaque, int running, RunState state);

VMChangeStateEntry *qemu_add_vm_change_state_handler(VMChangeStateHandler *cb,
                                                     void *opaque);
void qemu_del_vm_change_state_handler(VMChangeStateEntry *e);
void vm_state_notify(int running, RunState state);

/* Enumeration of various causes for shutdown. */
typedef enum ShutdownCause {
    SHUTDOWN_CAUSE_NONE,          /* No shutdown request pending */
    SHUTDOWN_CAUSE_HOST_ERROR,    /* An error prevents further use of guest */
    SHUTDOWN_CAUSE_HOST_QMP,      /* Reaction to a QMP command, like 'quit' */
    SHUTDOWN_CAUSE_HOST_SIGNAL,   /* Reaction to a signal, such as SIGINT */
    SHUTDOWN_CAUSE_HOST_UI,       /* Reaction to UI event, like window close */
    SHUTDOWN_CAUSE_GUEST_SHUTDOWN,/* Guest shutdown/suspend request, via
                                     ACPI or other hardware-specific means */
    SHUTDOWN_CAUSE_GUEST_RESET,   /* Guest reset request, and command line
                                     turns that into a shutdown */
    SHUTDOWN_CAUSE_GUEST_PANIC,   /* Guest panicked, and command line turns
                                     that into a shutdown */
    SHUTDOWN_CAUSE__MAX,
} ShutdownCause;

static inline bool shutdown_caused_by_guest(ShutdownCause cause)
{
    return cause >= SHUTDOWN_CAUSE_GUEST_SHUTDOWN;
}

void vm_start(void);
int vm_prepare_start(void);
int vm_stop(RunState state);
int vm_stop_force_state(RunState state);

typedef enum WakeupReason {
    /* Always keep QEMU_WAKEUP_REASON_NONE = 0 */
    QEMU_WAKEUP_REASON_NONE = 0,
    QEMU_WAKEUP_REASON_RTC,
    QEMU_WAKEUP_REASON_PMTIMER,
    QEMU_WAKEUP_REASON_OTHER,
} WakeupReason;

void qemu_system_reset_request(ShutdownCause reason);
void qemu_system_suspend_request(void);
void qemu_register_suspend_notifier(Notifier *notifier);
void qemu_system_wakeup_request(WakeupReason reason);
void qemu_system_wakeup_enable(WakeupReason reason, bool enabled);
void qemu_register_wakeup_notifier(Notifier *notifier);
void qemu_system_shutdown_request(ShutdownCause reason);
void qemu_system_powerdown_request(void);
void qemu_register_powerdown_notifier(Notifier *notifier);
void qemu_system_debug_request(void);
void qemu_system_vmstop_request(RunState reason);
void qemu_system_vmstop_request_prepare(void);
bool qemu_vmstop_requested(RunState *r);
ShutdownCause qemu_shutdown_requested_get(void);
ShutdownCause qemu_reset_requested_get(void);
void qemu_system_killed(int signal, pid_t pid);
void qemu_system_reset(ShutdownCause reason);
void qemu_system_guest_panicked(GuestPanicInformation *info);

void qemu_add_exit_notifier(Notifier *notify);
void qemu_remove_exit_notifier(Notifier *notify);

void qemu_add_machine_init_done_notifier(Notifier *notify);
void qemu_remove_machine_init_done_notifier(Notifier *notify);

<<<<<<< HEAD
void hmp_savevm(Monitor *mon, const QDict *qdict);
void monitor_or_stdout_printf(Monitor *mon, const char *fmt, ...);
int save_vmstate(Monitor *mon, const char *name);
int load_vmstate(const char *name);
void hmp_delvm(Monitor *mon, const QDict *qdict);
void hmp_info_snapshots(Monitor *mon, const QDict *qdict);
int delvm_name(char *name);

void qemu_announce_self(void);

/* Subcommands for QEMU_VM_COMMAND */
enum qemu_vm_cmd {
    MIG_CMD_INVALID = 0,   /* Must be 0 */
    MIG_CMD_OPEN_RETURN_PATH,  /* Tell the dest to open the Return path */
    MIG_CMD_PING,              /* Request a PONG on the RP */

    MIG_CMD_POSTCOPY_ADVISE,       /* Prior to any page transfers, just
                                      warn we might want to do PC */
    MIG_CMD_POSTCOPY_LISTEN,       /* Start listening for incoming
                                      pages as it's running. */
    MIG_CMD_POSTCOPY_RUN,          /* Start execution */

    MIG_CMD_POSTCOPY_RAM_DISCARD,  /* A list of pages to discard that
                                      were previously sent during
                                      precopy but are dirty. */
    MIG_CMD_PACKAGED,          /* Send a wrapped stream within this stream */
    MIG_CMD_MAX
};

#define MAX_VM_CMD_PACKAGED_SIZE (1ul << 24)

bool qemu_savevm_state_blocked(Error **errp);
void qemu_savevm_state_begin(QEMUFile *f,
                             const MigrationParams *params);
void qemu_savevm_state_header(QEMUFile *f);
int qemu_savevm_state_iterate(QEMUFile *f, bool postcopy);
void qemu_savevm_state_cleanup(void);
void qemu_savevm_state_complete_postcopy(QEMUFile *f);
void qemu_savevm_state_complete_precopy(QEMUFile *f, bool iterable_only);
void qemu_savevm_state_pending(QEMUFile *f, uint64_t max_size,
                               uint64_t *res_non_postcopiable,
                               uint64_t *res_postcopiable);
void qemu_savevm_command_send(QEMUFile *f, enum qemu_vm_cmd command,
                              uint16_t len, uint8_t *data);
void qemu_savevm_send_ping(QEMUFile *f, uint32_t value);
void qemu_savevm_send_open_return_path(QEMUFile *f);
int qemu_savevm_send_packaged(QEMUFile *f, const uint8_t *buf, size_t len);
void qemu_savevm_send_postcopy_advise(QEMUFile *f);
void qemu_savevm_send_postcopy_listen(QEMUFile *f);
void qemu_savevm_send_postcopy_run(QEMUFile *f);

void qemu_savevm_send_postcopy_ram_discard(QEMUFile *f, const char *name,
                                           uint16_t len,
                                           uint64_t *start_list,
                                           uint64_t *length_list);

int qemu_loadvm_state(QEMUFile *f);
int qemu_savevm_state(QEMUFile *f, Error **errp);

=======
void qemu_announce_self(void);

>>>>>>> ba87166e
extern int autostart;

typedef enum {
    VGA_NONE, VGA_STD, VGA_CIRRUS, VGA_VMWARE, VGA_XENFB, VGA_QXL,
    VGA_TCX, VGA_CG3, VGA_DEVICE, VGA_VIRTIO,
    VGA_TYPE_MAX,
} VGAInterfaceType;

extern int vga_interface_type;
#define xenfb_enabled (vga_interface_type == VGA_XENFB)

extern int graphic_width;
extern int graphic_height;
extern int graphic_depth;
extern int display_opengl;
extern const char *keyboard_layout;
extern int win2k_install_hack;
extern int alt_grab;
extern int ctrl_grab;
extern int smp_cpus;
extern int max_cpus;
extern int cursor_hide;
extern int graphic_rotate;
extern int no_quit;
extern int no_shutdown;
extern int old_param;
extern int boot_menu;
extern bool boot_strict;
extern uint8_t *boot_splash_filedata;
extern size_t boot_splash_filedata_size;
extern bool enable_mlock;
extern uint8_t qemu_extra_params_fw[2];
extern QEMUClockType rtc_clock;
extern const char *mem_path;
extern int mem_prealloc;

#define MAX_NODES 128
#define NUMA_NODE_UNASSIGNED MAX_NODES
#define NUMA_DISTANCE_MIN         10
#define NUMA_DISTANCE_DEFAULT     20
#define NUMA_DISTANCE_MAX         254
#define NUMA_DISTANCE_UNREACHABLE 255

#define MAX_OPTION_ROMS 16
typedef struct QEMUOptionRom {
    const char *name;
    int32_t bootindex;
} QEMUOptionRom;
extern QEMUOptionRom option_rom[MAX_OPTION_ROMS];
extern int nb_option_roms;

#define MAX_PROM_ENVS 128
extern const char *prom_envs[MAX_PROM_ENVS];
extern unsigned int nb_prom_envs;

/* generic hotplug */
void hmp_drive_add(Monitor *mon, const QDict *qdict);

/* pcie aer error injection */
void hmp_pcie_aer_inject_error(Monitor *mon, const QDict *qdict);

/* serial ports */

#define MAX_SERIAL_PORTS 4

extern Chardev *serial_hds[MAX_SERIAL_PORTS];

/* parallel ports */

#define MAX_PARALLEL_PORTS 3

extern Chardev *parallel_hds[MAX_PARALLEL_PORTS];

void hmp_usb_add(Monitor *mon, const QDict *qdict);
void hmp_usb_del(Monitor *mon, const QDict *qdict);
void hmp_info_usb(Monitor *mon, const QDict *qdict);

void add_boot_device_path(int32_t bootindex, DeviceState *dev,
                          const char *suffix);
char *get_boot_devices_list(size_t *size, bool ignore_suffixes);

DeviceState *get_boot_device(uint32_t position);
void check_boot_index(int32_t bootindex, Error **errp);
void del_boot_device_path(DeviceState *dev, const char *suffix);
void device_add_bootindex_property(Object *obj, int32_t *bootindex,
                                   const char *name, const char *suffix,
                                   DeviceState *dev, Error **errp);
void restore_boot_order(void *opaque);
void validate_bootdevices(const char *devices, Error **errp);

/* handler to set the boot_device order for a specific type of MachineClass */
typedef void QEMUBootSetHandler(void *opaque, const char *boot_order,
                                Error **errp);
void qemu_register_boot_set(QEMUBootSetHandler *func, void *opaque);
void qemu_boot_set(const char *boot_order, Error **errp);

QemuOpts *qemu_get_machine_opts(void);

bool defaults_enabled(void);

extern QemuOptsList qemu_legacy_drive_opts;
extern QemuOptsList qemu_common_drive_opts;
extern QemuOptsList qemu_drive_opts;
extern QemuOptsList bdrv_runtime_opts;
extern QemuOptsList qemu_chardev_opts;
extern QemuOptsList qemu_device_opts;
extern QemuOptsList qemu_netdev_opts;
extern QemuOptsList qemu_net_opts;
extern QemuOptsList qemu_global_opts;
extern QemuOptsList qemu_mon_opts;

#endif<|MERGE_RESOLUTION|>--- conflicted
+++ resolved
@@ -90,71 +90,11 @@
 
 void qemu_add_machine_init_done_notifier(Notifier *notify);
 void qemu_remove_machine_init_done_notifier(Notifier *notify);
-
-<<<<<<< HEAD
-void hmp_savevm(Monitor *mon, const QDict *qdict);
-void monitor_or_stdout_printf(Monitor *mon, const char *fmt, ...);
-int save_vmstate(Monitor *mon, const char *name);
-int load_vmstate(const char *name);
-void hmp_delvm(Monitor *mon, const QDict *qdict);
-void hmp_info_snapshots(Monitor *mon, const QDict *qdict);
 int delvm_name(char *name);
+int qemu_savevm_state(QEMUFile *f, Error **errp);
 
 void qemu_announce_self(void);
 
-/* Subcommands for QEMU_VM_COMMAND */
-enum qemu_vm_cmd {
-    MIG_CMD_INVALID = 0,   /* Must be 0 */
-    MIG_CMD_OPEN_RETURN_PATH,  /* Tell the dest to open the Return path */
-    MIG_CMD_PING,              /* Request a PONG on the RP */
-
-    MIG_CMD_POSTCOPY_ADVISE,       /* Prior to any page transfers, just
-                                      warn we might want to do PC */
-    MIG_CMD_POSTCOPY_LISTEN,       /* Start listening for incoming
-                                      pages as it's running. */
-    MIG_CMD_POSTCOPY_RUN,          /* Start execution */
-
-    MIG_CMD_POSTCOPY_RAM_DISCARD,  /* A list of pages to discard that
-                                      were previously sent during
-                                      precopy but are dirty. */
-    MIG_CMD_PACKAGED,          /* Send a wrapped stream within this stream */
-    MIG_CMD_MAX
-};
-
-#define MAX_VM_CMD_PACKAGED_SIZE (1ul << 24)
-
-bool qemu_savevm_state_blocked(Error **errp);
-void qemu_savevm_state_begin(QEMUFile *f,
-                             const MigrationParams *params);
-void qemu_savevm_state_header(QEMUFile *f);
-int qemu_savevm_state_iterate(QEMUFile *f, bool postcopy);
-void qemu_savevm_state_cleanup(void);
-void qemu_savevm_state_complete_postcopy(QEMUFile *f);
-void qemu_savevm_state_complete_precopy(QEMUFile *f, bool iterable_only);
-void qemu_savevm_state_pending(QEMUFile *f, uint64_t max_size,
-                               uint64_t *res_non_postcopiable,
-                               uint64_t *res_postcopiable);
-void qemu_savevm_command_send(QEMUFile *f, enum qemu_vm_cmd command,
-                              uint16_t len, uint8_t *data);
-void qemu_savevm_send_ping(QEMUFile *f, uint32_t value);
-void qemu_savevm_send_open_return_path(QEMUFile *f);
-int qemu_savevm_send_packaged(QEMUFile *f, const uint8_t *buf, size_t len);
-void qemu_savevm_send_postcopy_advise(QEMUFile *f);
-void qemu_savevm_send_postcopy_listen(QEMUFile *f);
-void qemu_savevm_send_postcopy_run(QEMUFile *f);
-
-void qemu_savevm_send_postcopy_ram_discard(QEMUFile *f, const char *name,
-                                           uint16_t len,
-                                           uint64_t *start_list,
-                                           uint64_t *length_list);
-
-int qemu_loadvm_state(QEMUFile *f);
-int qemu_savevm_state(QEMUFile *f, Error **errp);
-
-=======
-void qemu_announce_self(void);
-
->>>>>>> ba87166e
 extern int autostart;
 
 typedef enum {
