--- conflicted
+++ resolved
@@ -208,11 +208,7 @@
 } CPUBreakpoint;
 
 struct CPUWatchpoint {
-<<<<<<< HEAD
     vaddr virtaddr;
-=======
-    vaddr vaddr_wtf;
->>>>>>> 20c6b9aa
     vaddr len;
     vaddr hitaddr;
     MemTxAttrs hitattrs;
