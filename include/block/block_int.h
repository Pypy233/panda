/*
 * QEMU System Emulator block driver
 *
 * Copyright (c) 2003 Fabrice Bellard
 *
 * Permission is hereby granted, free of charge, to any person obtaining a copy
 * of this software and associated documentation files (the "Software"), to deal
 * in the Software without restriction, including without limitation the rights
 * to use, copy, modify, merge, publish, distribute, sublicense, and/or sell
 * copies of the Software, and to permit persons to whom the Software is
 * furnished to do so, subject to the following conditions:
 *
 * The above copyright notice and this permission notice shall be included in
 * all copies or substantial portions of the Software.
 *
 * THE SOFTWARE IS PROVIDED "AS IS", WITHOUT WARRANTY OF ANY KIND, EXPRESS OR
 * IMPLIED, INCLUDING BUT NOT LIMITED TO THE WARRANTIES OF MERCHANTABILITY,
 * FITNESS FOR A PARTICULAR PURPOSE AND NONINFRINGEMENT. IN NO EVENT SHALL
 * THE AUTHORS OR COPYRIGHT HOLDERS BE LIABLE FOR ANY CLAIM, DAMAGES OR OTHER
 * LIABILITY, WHETHER IN AN ACTION OF CONTRACT, TORT OR OTHERWISE, ARISING FROM,
 * OUT OF OR IN CONNECTION WITH THE SOFTWARE OR THE USE OR OTHER DEALINGS IN
 * THE SOFTWARE.
 */
#ifndef BLOCK_INT_H
#define BLOCK_INT_H

#include "block/accounting.h"
#include "block/block.h"
#include "qemu/option.h"
#include "qemu/queue.h"
#include "qemu/coroutine.h"
#include "qemu/stats64.h"
#include "qemu/timer.h"
#include "qapi-types.h"
#include "qemu/hbitmap.h"
#include "block/snapshot.h"
#include "qemu/main-loop.h"
#include "qemu/throttle.h"

#define BLOCK_FLAG_LAZY_REFCOUNTS   8

#define BLOCK_OPT_SIZE              "size"
#define BLOCK_OPT_ENCRYPT           "encryption"
#define BLOCK_OPT_ENCRYPT_FORMAT    "encrypt.format"
#define BLOCK_OPT_COMPAT6           "compat6"
#define BLOCK_OPT_HWVERSION         "hwversion"
#define BLOCK_OPT_BACKING_FILE      "backing_file"
#define BLOCK_OPT_BACKING_FMT       "backing_fmt"
#define BLOCK_OPT_CLUSTER_SIZE      "cluster_size"
#define BLOCK_OPT_TABLE_SIZE        "table_size"
#define BLOCK_OPT_PREALLOC          "preallocation"
#define BLOCK_OPT_SUBFMT            "subformat"
#define BLOCK_OPT_COMPAT_LEVEL      "compat"
#define BLOCK_OPT_LAZY_REFCOUNTS    "lazy_refcounts"
#define BLOCK_OPT_ADAPTER_TYPE      "adapter_type"
#define BLOCK_OPT_REDUNDANCY        "redundancy"
#define BLOCK_OPT_NOCOW             "nocow"
#define BLOCK_OPT_OBJECT_SIZE       "object_size"
#define BLOCK_OPT_REFCOUNT_BITS     "refcount_bits"

#define BLOCK_PROBE_BUF_SIZE        512

enum BdrvTrackedRequestType {
    BDRV_TRACKED_READ,
    BDRV_TRACKED_WRITE,
    BDRV_TRACKED_DISCARD,
};

typedef struct BdrvTrackedRequest {
    BlockDriverState *bs;
    int64_t offset;
    unsigned int bytes;
    enum BdrvTrackedRequestType type;

    bool serialising;
    int64_t overlap_offset;
    unsigned int overlap_bytes;

    QLIST_ENTRY(BdrvTrackedRequest) list;
    Coroutine *co; /* owner, used for deadlock detection */
    CoQueue wait_queue; /* coroutines blocked on this request */

    struct BdrvTrackedRequest *waiting_for;
} BdrvTrackedRequest;

struct BlockDriver {
    const char *format_name;
    int instance_size;

    /* set to true if the BlockDriver is a block filter */
    bool is_filter;
    /* for snapshots block filter like Quorum can implement the
     * following recursive callback.
     * It's purpose is to recurse on the filter children while calling
     * bdrv_recurse_is_first_non_filter on them.
     * For a sample implementation look in the future Quorum block filter.
     */
    bool (*bdrv_recurse_is_first_non_filter)(BlockDriverState *bs,
                                             BlockDriverState *candidate);

    int (*bdrv_probe)(const uint8_t *buf, int buf_size, const char *filename);
    int (*bdrv_probe_device)(const char *filename);

    /* Any driver implementing this callback is expected to be able to handle
     * NULL file names in its .bdrv_open() implementation */
    void (*bdrv_parse_filename)(const char *filename, QDict *options, Error **errp);
    /* Drivers not implementing bdrv_parse_filename nor bdrv_open should have
     * this field set to true, except ones that are defined only by their
     * child's bs.
     * An example of the last type will be the quorum block driver.
     */
    bool bdrv_needs_filename;

    /* Set if a driver can support backing files */
    bool supports_backing;

    /* For handling image reopen for split or non-split files */
    int (*bdrv_reopen_prepare)(BDRVReopenState *reopen_state,
                               BlockReopenQueue *queue, Error **errp);
    void (*bdrv_reopen_commit)(BDRVReopenState *reopen_state);
    void (*bdrv_reopen_abort)(BDRVReopenState *reopen_state);
    void (*bdrv_join_options)(QDict *options, QDict *old_options);

    int (*bdrv_open)(BlockDriverState *bs, QDict *options, int flags,
                     Error **errp);
    int (*bdrv_file_open)(BlockDriverState *bs, QDict *options, int flags,
                          Error **errp);
    void (*bdrv_close)(BlockDriverState *bs);
    int (*bdrv_create)(const char *filename, QemuOpts *opts, Error **errp);
    int (*bdrv_make_empty)(BlockDriverState *bs);

    void (*bdrv_refresh_filename)(BlockDriverState *bs, QDict *options);

    /* aio */
    BlockAIOCB *(*bdrv_aio_readv)(BlockDriverState *bs,
        int64_t sector_num, QEMUIOVector *qiov, int nb_sectors,
        BlockCompletionFunc *cb, void *opaque);
    BlockAIOCB *(*bdrv_aio_writev)(BlockDriverState *bs,
        int64_t sector_num, QEMUIOVector *qiov, int nb_sectors,
        BlockCompletionFunc *cb, void *opaque);
    BlockAIOCB *(*bdrv_aio_flush)(BlockDriverState *bs,
        BlockCompletionFunc *cb, void *opaque);
    BlockAIOCB *(*bdrv_aio_pdiscard)(BlockDriverState *bs,
        int64_t offset, int bytes,
        BlockCompletionFunc *cb, void *opaque);

    int coroutine_fn (*bdrv_co_readv)(BlockDriverState *bs,
        int64_t sector_num, int nb_sectors, QEMUIOVector *qiov);
    int coroutine_fn (*bdrv_co_preadv)(BlockDriverState *bs,
        uint64_t offset, uint64_t bytes, QEMUIOVector *qiov, int flags);
    int coroutine_fn (*bdrv_co_writev)(BlockDriverState *bs,
        int64_t sector_num, int nb_sectors, QEMUIOVector *qiov);
    int coroutine_fn (*bdrv_co_writev_flags)(BlockDriverState *bs,
        int64_t sector_num, int nb_sectors, QEMUIOVector *qiov, int flags);
    int coroutine_fn (*bdrv_co_pwritev)(BlockDriverState *bs,
        uint64_t offset, uint64_t bytes, QEMUIOVector *qiov, int flags);

    /*
     * Efficiently zero a region of the disk image.  Typically an image format
     * would use a compact metadata representation to implement this.  This
     * function pointer may be NULL or return -ENOSUP and .bdrv_co_writev()
     * will be called instead.
     */
    int coroutine_fn (*bdrv_co_pwrite_zeroes)(BlockDriverState *bs,
        int64_t offset, int bytes, BdrvRequestFlags flags);
    int coroutine_fn (*bdrv_co_pdiscard)(BlockDriverState *bs,
        int64_t offset, int bytes);

    /*
     * Building block for bdrv_block_status[_above]. The driver should
     * answer only according to the current layer, and should not
     * set BDRV_BLOCK_ALLOCATED, but may set BDRV_BLOCK_RAW.  See block.h
     * for the meaning of _DATA, _ZERO, and _OFFSET_VALID.
     */
    int64_t coroutine_fn (*bdrv_co_get_block_status)(BlockDriverState *bs,
        int64_t sector_num, int nb_sectors, int *pnum,
        BlockDriverState **file);

    /*
     * Invalidate any cached meta-data.
     */
    void (*bdrv_invalidate_cache)(BlockDriverState *bs, Error **errp);
    int (*bdrv_inactivate)(BlockDriverState *bs);

    /*
     * Flushes all data for all layers by calling bdrv_co_flush for underlying
     * layers, if needed. This function is needed for deterministic
     * synchronization of the flush finishing callback.
     */
    int coroutine_fn (*bdrv_co_flush)(BlockDriverState *bs);

    /*
     * Flushes all data that was already written to the OS all the way down to
     * the disk (for example file-posix.c calls fsync()).
     */
    int coroutine_fn (*bdrv_co_flush_to_disk)(BlockDriverState *bs);

    /*
     * Flushes all internal caches to the OS. The data may still sit in a
     * writeback cache of the host OS, but it will survive a crash of the qemu
     * process.
     */
    int coroutine_fn (*bdrv_co_flush_to_os)(BlockDriverState *bs);

    const char *protocol_name;
    int (*bdrv_truncate)(BlockDriverState *bs, int64_t offset,
                         PreallocMode prealloc, Error **errp);

    int64_t (*bdrv_getlength)(BlockDriverState *bs);
    bool has_variable_length;
    int64_t (*bdrv_get_allocated_file_size)(BlockDriverState *bs);
    BlockMeasureInfo *(*bdrv_measure)(QemuOpts *opts, BlockDriverState *in_bs,
                                      Error **errp);

    int coroutine_fn (*bdrv_co_pwritev_compressed)(BlockDriverState *bs,
        uint64_t offset, uint64_t bytes, QEMUIOVector *qiov);

    int (*bdrv_snapshot_create)(BlockDriverState *bs,
                                QEMUSnapshotInfo *sn_info);
    int (*bdrv_snapshot_goto)(BlockDriverState *bs,
                              const char *snapshot_id);
    int (*bdrv_snapshot_delete)(BlockDriverState *bs,
                                const char *snapshot_id,
                                const char *name,
                                Error **errp);
    int (*bdrv_snapshot_list)(BlockDriverState *bs,
                              QEMUSnapshotInfo **psn_info);
    int (*bdrv_snapshot_load_tmp)(BlockDriverState *bs,
                                  const char *snapshot_id,
                                  const char *name,
                                  Error **errp);
    int (*bdrv_get_info)(BlockDriverState *bs, BlockDriverInfo *bdi);
    ImageInfoSpecific *(*bdrv_get_specific_info)(BlockDriverState *bs);

    int coroutine_fn (*bdrv_save_vmstate)(BlockDriverState *bs,
                                          QEMUIOVector *qiov,
                                          int64_t pos);
    int coroutine_fn (*bdrv_load_vmstate)(BlockDriverState *bs,
                                          QEMUIOVector *qiov,
                                          int64_t pos);

    int (*bdrv_change_backing_file)(BlockDriverState *bs,
        const char *backing_file, const char *backing_fmt);

    /* removable device specific */
    bool (*bdrv_is_inserted)(BlockDriverState *bs);
    int (*bdrv_media_changed)(BlockDriverState *bs);
    void (*bdrv_eject)(BlockDriverState *bs, bool eject_flag);
    void (*bdrv_lock_medium)(BlockDriverState *bs, bool locked);

    /* to control generic scsi devices */
    BlockAIOCB *(*bdrv_aio_ioctl)(BlockDriverState *bs,
        unsigned long int req, void *buf,
        BlockCompletionFunc *cb, void *opaque);
    int coroutine_fn (*bdrv_co_ioctl)(BlockDriverState *bs,
                                      unsigned long int req, void *buf);

    /* List of options for creating images, terminated by name == NULL */
    QemuOptsList *create_opts;

    /*
     * Returns 0 for completed check, -errno for internal errors.
     * The check results are stored in result.
     */
    int (*bdrv_check)(BlockDriverState *bs, BdrvCheckResult *result,
        BdrvCheckMode fix);

    int (*bdrv_amend_options)(BlockDriverState *bs, QemuOpts *opts,
                              BlockDriverAmendStatusCB *status_cb,
                              void *cb_opaque);

    void (*bdrv_debug_event)(BlockDriverState *bs, BlkdebugEvent event);

    /* TODO Better pass a option string/QDict/QemuOpts to add any rule? */
    int (*bdrv_debug_breakpoint)(BlockDriverState *bs, const char *event,
        const char *tag);
    int (*bdrv_debug_remove_breakpoint)(BlockDriverState *bs,
        const char *tag);
    int (*bdrv_debug_resume)(BlockDriverState *bs, const char *tag);
    bool (*bdrv_debug_is_suspended)(BlockDriverState *bs, const char *tag);

    void (*bdrv_refresh_limits)(BlockDriverState *bs, Error **errp);

    /*
     * Returns 1 if newly created images are guaranteed to contain only
     * zeros, 0 otherwise.
     */
    int (*bdrv_has_zero_init)(BlockDriverState *bs);

    /* Remove fd handlers, timers, and other event loop callbacks so the event
     * loop is no longer in use.  Called with no in-flight requests and in
     * depth-first traversal order with parents before child nodes.
     */
    void (*bdrv_detach_aio_context)(BlockDriverState *bs);

    /* Add fd handlers, timers, and other event loop callbacks so I/O requests
     * can be processed again.  Called with no in-flight requests and in
     * depth-first traversal order with child nodes before parent nodes.
     */
    void (*bdrv_attach_aio_context)(BlockDriverState *bs,
                                    AioContext *new_context);

    /* io queue for linux-aio */
    void (*bdrv_io_plug)(BlockDriverState *bs);
    void (*bdrv_io_unplug)(BlockDriverState *bs);

    /**
     * Try to get @bs's logical and physical block size.
     * On success, store them in @bsz and return zero.
     * On failure, return negative errno.
     */
    int (*bdrv_probe_blocksizes)(BlockDriverState *bs, BlockSizes *bsz);
    /**
     * Try to get @bs's geometry (cyls, heads, sectors)
     * On success, store them in @geo and return 0.
     * On failure return -errno.
     * Only drivers that want to override guest geometry implement this
     * callback; see hd_geometry_guess().
     */
    int (*bdrv_probe_geometry)(BlockDriverState *bs, HDGeometry *geo);

    /**
     * Drain and stop any internal sources of requests in the driver, and
     * remain so until next I/O callback (e.g. bdrv_co_writev) is called.
     */
    void coroutine_fn (*bdrv_co_drain)(BlockDriverState *bs);

    void (*bdrv_add_child)(BlockDriverState *parent, BlockDriverState *child,
                           Error **errp);
    void (*bdrv_del_child)(BlockDriverState *parent, BdrvChild *child,
                           Error **errp);

    /**
     * Informs the block driver that a permission change is intended. The
     * driver checks whether the change is permissible and may take other
     * preparations for the change (e.g. get file system locks). This operation
     * is always followed either by a call to either .bdrv_set_perm or
     * .bdrv_abort_perm_update.
     *
     * Checks whether the requested set of cumulative permissions in @perm
     * can be granted for accessing @bs and whether no other users are using
     * permissions other than those given in @shared (both arguments take
     * BLK_PERM_* bitmasks).
     *
     * If both conditions are met, 0 is returned. Otherwise, -errno is returned
     * and errp is set to an error describing the conflict.
     */
    int (*bdrv_check_perm)(BlockDriverState *bs, uint64_t perm,
                           uint64_t shared, Error **errp);

    /**
     * Called to inform the driver that the set of cumulative set of used
     * permissions for @bs has changed to @perm, and the set of sharable
     * permission to @shared. The driver can use this to propagate changes to
     * its children (i.e. request permissions only if a parent actually needs
     * them).
     *
     * This function is only invoked after bdrv_check_perm(), so block drivers
     * may rely on preparations made in their .bdrv_check_perm implementation.
     */
    void (*bdrv_set_perm)(BlockDriverState *bs, uint64_t perm, uint64_t shared);

    /*
     * Called to inform the driver that after a previous bdrv_check_perm()
     * call, the permission update is not performed and any preparations made
     * for it (e.g. taken file locks) need to be undone.
     *
     * This function can be called even for nodes that never saw a
     * bdrv_check_perm() call. It is a no-op then.
     */
    void (*bdrv_abort_perm_update)(BlockDriverState *bs);

    /**
     * Returns in @nperm and @nshared the permissions that the driver for @bs
     * needs on its child @c, based on the cumulative permissions requested by
     * the parents in @parent_perm and @parent_shared.
     *
     * If @c is NULL, return the permissions for attaching a new child for the
     * given @role.
     */
     void (*bdrv_child_perm)(BlockDriverState *bs, BdrvChild *c,
                             const BdrvChildRole *role,
                             uint64_t parent_perm, uint64_t parent_shared,
                             uint64_t *nperm, uint64_t *nshared);

    /**
     * Bitmaps should be marked as 'IN_USE' in the image on reopening image
     * as rw. This handler should realize it. It also should unset readonly
     * field of BlockDirtyBitmap's in case of success.
     */
    int (*bdrv_reopen_bitmaps_rw)(BlockDriverState *bs, Error **errp);
    bool (*bdrv_can_store_new_dirty_bitmap)(BlockDriverState *bs,
                                            const char *name,
                                            uint32_t granularity,
                                            Error **errp);
    void (*bdrv_remove_persistent_dirty_bitmap)(BlockDriverState *bs,
                                                const char *name,
                                                Error **errp);

    QLIST_ENTRY(BlockDriver) list;
};

typedef struct BlockLimits {
    /* Alignment requirement, in bytes, for offset/length of I/O
     * requests. Must be a power of 2 less than INT_MAX; defaults to
     * 1 for drivers with modern byte interfaces, and to 512
     * otherwise. */
    uint32_t request_alignment;

    /* Maximum number of bytes that can be discarded at once (since it
     * is signed, it must be < 2G, if set). Must be multiple of
     * pdiscard_alignment, but need not be power of 2. May be 0 if no
     * inherent 32-bit limit */
    int32_t max_pdiscard;

    /* Optimal alignment for discard requests in bytes. A power of 2
     * is best but not mandatory.  Must be a multiple of
     * bl.request_alignment, and must be less than max_pdiscard if
     * that is set. May be 0 if bl.request_alignment is good enough */
    uint32_t pdiscard_alignment;

    /* Maximum number of bytes that can zeroized at once (since it is
     * signed, it must be < 2G, if set). Must be multiple of
     * pwrite_zeroes_alignment. May be 0 if no inherent 32-bit limit */
    int32_t max_pwrite_zeroes;

    /* Optimal alignment for write zeroes requests in bytes. A power
     * of 2 is best but not mandatory.  Must be a multiple of
     * bl.request_alignment, and must be less than max_pwrite_zeroes
     * if that is set. May be 0 if bl.request_alignment is good
     * enough */
    uint32_t pwrite_zeroes_alignment;

    /* Optimal transfer length in bytes.  A power of 2 is best but not
     * mandatory.  Must be a multiple of bl.request_alignment, or 0 if
     * no preferred size */
    uint32_t opt_transfer;

    /* Maximal transfer length in bytes.  Need not be power of 2, but
     * must be multiple of opt_transfer and bl.request_alignment, or 0
     * for no 32-bit limit.  For now, anything larger than INT_MAX is
     * clamped down. */
    uint32_t max_transfer;

    /* memory alignment, in bytes so that no bounce buffer is needed */
    size_t min_mem_alignment;

    /* memory alignment, in bytes, for bounce buffer */
    size_t opt_mem_alignment;

    /* maximum number of iovec elements */
    int max_iov;
} BlockLimits;

typedef struct BdrvOpBlocker BdrvOpBlocker;

typedef struct BdrvAioNotifier {
    void (*attached_aio_context)(AioContext *new_context, void *opaque);
    void (*detach_aio_context)(void *opaque);

    void *opaque;
    bool deleted;

    QLIST_ENTRY(BdrvAioNotifier) list;
} BdrvAioNotifier;

struct BdrvChildRole {
    /* If true, bdrv_replace_node() doesn't change the node this BdrvChild
     * points to. */
    bool stay_at_node;

    void (*inherit_options)(int *child_flags, QDict *child_options,
                            int parent_flags, QDict *parent_options);

    void (*change_media)(BdrvChild *child, bool load);
    void (*resize)(BdrvChild *child);

    /* Returns a name that is supposedly more useful for human users than the
     * node name for identifying the node in question (in particular, a BB
     * name), or NULL if the parent can't provide a better name. */
    const char *(*get_name)(BdrvChild *child);

    /* Returns a malloced string that describes the parent of the child for a
     * human reader. This could be a node-name, BlockBackend name, qdev ID or
     * QOM path of the device owning the BlockBackend, job type and ID etc. The
     * caller is responsible for freeing the memory. */
    char *(*get_parent_desc)(BdrvChild *child);

    /*
     * If this pair of functions is implemented, the parent doesn't issue new
     * requests after returning from .drained_begin() until .drained_end() is
     * called.
     *
     * Note that this can be nested. If drained_begin() was called twice, new
     * I/O is allowed only after drained_end() was called twice, too.
     */
    void (*drained_begin)(BdrvChild *child);
    void (*drained_end)(BdrvChild *child);

    /* Notifies the parent that the child has been activated/inactivated (e.g.
     * when migration is completing) and it can start/stop requesting
     * permissions and doing I/O on it. */
    void (*activate)(BdrvChild *child, Error **errp);
    int (*inactivate)(BdrvChild *child);

    void (*attach)(BdrvChild *child);
    void (*detach)(BdrvChild *child);
};

extern const BdrvChildRole child_file;
extern const BdrvChildRole child_format;
extern const BdrvChildRole child_backing;

struct BdrvChild {
    BlockDriverState *bs;
    char *name;
    const BdrvChildRole *role;
    void *opaque;

    /**
     * Granted permissions for operating on this BdrvChild (BLK_PERM_* bitmask)
     */
    uint64_t perm;

    /**
     * Permissions that can still be granted to other users of @bs while this
     * BdrvChild is still attached to it. (BLK_PERM_* bitmask)
     */
    uint64_t shared_perm;

    QLIST_ENTRY(BdrvChild) next;
    QLIST_ENTRY(BdrvChild) next_parent;
};

/*
 * Note: the function bdrv_append() copies and swaps contents of
 * BlockDriverStates, so if you add new fields to this struct, please
 * inspect bdrv_append() to determine if the new fields need to be
 * copied as well.
 */
struct BlockDriverState {
    /* Protected by big QEMU lock or read-only after opening.  No special
     * locking needed during I/O...
     */
    int open_flags; /* flags used to open the file, re-used for re-open */
    bool read_only; /* if true, the media is read only */
    bool encrypted; /* if true, the media is encrypted */
    bool sg;        /* if true, the device is a /dev/sg* */
    bool probed;    /* if true, format was probed rather than specified */
<<<<<<< HEAD
=======
    bool force_share; /* if true, always allow all shared permissions */
>>>>>>> ba87166e
    bool implicit;  /* if true, this filter node was automatically inserted */

    BlockDriver *drv; /* NULL means no media */
    void *opaque;

    AioContext *aio_context; /* event loop used for fd handlers, timers, etc */
    /* long-running tasks intended to always use the same AioContext as this
     * BDS may register themselves in this list to be notified of changes
     * regarding this BDS's context */
    QLIST_HEAD(, BdrvAioNotifier) aio_notifiers;
    bool walking_aio_notifiers; /* to make removal during iteration safe */

    char filename[PATH_MAX];
    char backing_file[PATH_MAX]; /* if non zero, the image is a diff of
                                    this file image */
    char backing_format[16]; /* if non-zero and backing_file exists */

    QDict *full_open_options;
    char exact_filename[PATH_MAX];

    BdrvChild *backing;
    BdrvChild *file;

    /* I/O Limits */
    BlockLimits bl;

    /* Flags honored during pwrite (so far: BDRV_REQ_FUA) */
    unsigned int supported_write_flags;
    /* Flags honored during pwrite_zeroes (so far: BDRV_REQ_FUA,
     * BDRV_REQ_MAY_UNMAP) */
    unsigned int supported_zero_flags;

    /* the following member gives a name to every node on the bs graph. */
    char node_name[32];
    /* element of the list of named nodes building the graph */
    QTAILQ_ENTRY(BlockDriverState) node_list;
    /* element of the list of all BlockDriverStates (all_bdrv_states) */
    QTAILQ_ENTRY(BlockDriverState) bs_list;
    /* element of the list of monitor-owned BDS */
    QTAILQ_ENTRY(BlockDriverState) monitor_list;
    int refcnt;

    /* operation blockers */
    QLIST_HEAD(, BdrvOpBlocker) op_blockers[BLOCK_OP_TYPE_MAX];

    /* long-running background operation */
    BlockJob *job;

    /* The node that this node inherited default options from (and a reopen on
     * which can affect this node by changing these defaults). This is always a
     * parent node of this node. */
    BlockDriverState *inherits_from;
    QLIST_HEAD(, BdrvChild) children;
    QLIST_HEAD(, BdrvChild) parents;

    QDict *options;
    QDict *explicit_options;
    BlockdevDetectZeroesOptions detect_zeroes;

    /* The error object in use for blocking operations on backing_hd */
    Error *backing_blocker;

    /* Protected by AioContext lock */

    /* If we are reading a disk image, give its size in sectors.
     * Generally read-only; it is written to by load_snapshot and
     * save_snaphost, but the block layer is quiescent during those.
     */
    int64_t total_sectors;

    /* Callback before write request is processed */
    NotifierWithReturnList before_write_notifiers;

    /* threshold limit for writes, in bytes. "High water mark". */
    uint64_t write_threshold_offset;
    NotifierWithReturn write_threshold_notifier;

    /* Writing to the list requires the BQL _and_ the dirty_bitmap_mutex.
     * Reading from the list can be done with either the BQL or the
     * dirty_bitmap_mutex.  Modifying a bitmap only requires
     * dirty_bitmap_mutex.  */
    QemuMutex dirty_bitmap_mutex;
    QLIST_HEAD(, BdrvDirtyBitmap) dirty_bitmaps;

    /* Offset after the highest byte written to */
    Stat64 wr_highest_offset;

    /* If true, copy read backing sectors into image.  Can be >1 if more
     * than one client has requested copy-on-read.  Accessed with atomic
     * ops.
     */
    int copy_on_read;

    /* number of in-flight requests; overall and serialising.
     * Accessed with atomic ops.
     */
    unsigned int in_flight;
    unsigned int serialising_in_flight;

    /* Internal to BDRV_POLL_WHILE and bdrv_wakeup.  Accessed with atomic
     * ops.
     */
    bool wakeup;

    /* counter for nested bdrv_io_plug.
     * Accessed with atomic ops.
    */
    unsigned io_plugged;

    /* do we need to tell the quest if we have a volatile write cache? */
    int enable_write_cache;

    /* Accessed with atomic ops.  */
    int quiesce_counter;
    unsigned int write_gen;               /* Current data generation */

    /* Protected by reqs_lock.  */
    CoMutex reqs_lock;
    QLIST_HEAD(, BdrvTrackedRequest) tracked_requests;
    CoQueue flush_queue;                  /* Serializing flush queue */
    bool active_flush_req;                /* Flush request in flight? */

    /* Only read/written by whoever has set active_flush_req to true.  */
    unsigned int flushed_gen;             /* Flushed write generation */
};

struct BlockBackendRootState {
    int open_flags;
    bool read_only;
    BlockdevDetectZeroesOptions detect_zeroes;
};

typedef enum BlockMirrorBackingMode {
    /* Reuse the existing backing chain from the source for the target.
     * - sync=full: Set backing BDS to NULL.
     * - sync=top:  Use source's backing BDS.
     * - sync=none: Use source as the backing BDS. */
    MIRROR_SOURCE_BACKING_CHAIN,

    /* Open the target's backing chain completely anew */
    MIRROR_OPEN_BACKING_CHAIN,

    /* Do not change the target's backing BDS after job completion */
    MIRROR_LEAVE_BACKING_CHAIN,
} BlockMirrorBackingMode;

static inline BlockDriverState *backing_bs(BlockDriverState *bs)
{
    return bs->backing ? bs->backing->bs : NULL;
}


/* Essential block drivers which must always be statically linked into qemu, and
 * which therefore can be accessed without using bdrv_find_format() */
extern BlockDriver bdrv_file;
extern BlockDriver bdrv_raw;
extern BlockDriver bdrv_qcow2;

int coroutine_fn bdrv_co_preadv(BdrvChild *child,
    int64_t offset, unsigned int bytes, QEMUIOVector *qiov,
    BdrvRequestFlags flags);
int coroutine_fn bdrv_co_pwritev(BdrvChild *child,
    int64_t offset, unsigned int bytes, QEMUIOVector *qiov,
    BdrvRequestFlags flags);

int get_tmp_filename(char *filename, int size);
BlockDriver *bdrv_probe_all(const uint8_t *buf, int buf_size,
                            const char *filename);

void bdrv_parse_filename_strip_prefix(const char *filename, const char *prefix,
                                      QDict *options);


/**
 * bdrv_add_before_write_notifier:
 *
 * Register a callback that is invoked before write requests are processed but
 * after any throttling or waiting for overlapping requests.
 */
void bdrv_add_before_write_notifier(BlockDriverState *bs,
                                    NotifierWithReturn *notifier);

/**
 * bdrv_detach_aio_context:
 *
 * May be called from .bdrv_detach_aio_context() to detach children from the
 * current #AioContext.  This is only needed by block drivers that manage their
 * own children.  Both ->file and ->backing are automatically handled and
 * block drivers should not call this function on them explicitly.
 */
void bdrv_detach_aio_context(BlockDriverState *bs);

/**
 * bdrv_attach_aio_context:
 *
 * May be called from .bdrv_attach_aio_context() to attach children to the new
 * #AioContext.  This is only needed by block drivers that manage their own
 * children.  Both ->file and ->backing are automatically handled and block
 * drivers should not call this function on them explicitly.
 */
void bdrv_attach_aio_context(BlockDriverState *bs,
                             AioContext *new_context);

/**
 * bdrv_add_aio_context_notifier:
 *
 * If a long-running job intends to be always run in the same AioContext as a
 * certain BDS, it may use this function to be notified of changes regarding the
 * association of the BDS to an AioContext.
 *
 * attached_aio_context() is called after the target BDS has been attached to a
 * new AioContext; detach_aio_context() is called before the target BDS is being
 * detached from its old AioContext.
 */
void bdrv_add_aio_context_notifier(BlockDriverState *bs,
        void (*attached_aio_context)(AioContext *new_context, void *opaque),
        void (*detach_aio_context)(void *opaque), void *opaque);

/**
 * bdrv_remove_aio_context_notifier:
 *
 * Unsubscribe of change notifications regarding the BDS's AioContext. The
 * parameters given here have to be the same as those given to
 * bdrv_add_aio_context_notifier().
 */
void bdrv_remove_aio_context_notifier(BlockDriverState *bs,
                                      void (*aio_context_attached)(AioContext *,
                                                                   void *),
                                      void (*aio_context_detached)(void *),
                                      void *opaque);

/**
 * bdrv_wakeup:
 * @bs: The BlockDriverState for which an I/O operation has been completed.
 *
 * Wake up the main thread if it is waiting on BDRV_POLL_WHILE.  During
 * synchronous I/O on a BlockDriverState that is attached to another
 * I/O thread, the main thread lets the I/O thread's event loop run,
 * waiting for the I/O operation to complete.  A bdrv_wakeup will wake
 * up the main thread if necessary.
 *
 * Manual calls to bdrv_wakeup are rarely necessary, because
 * bdrv_dec_in_flight already calls it.
 */
void bdrv_wakeup(BlockDriverState *bs);

#ifdef _WIN32
int is_windows_drive(const char *filename);
#endif

/**
 * stream_start:
 * @job_id: The id of the newly-created job, or %NULL to use the
 * device name of @bs.
 * @bs: Block device to operate on.
 * @base: Block device that will become the new base, or %NULL to
 * flatten the whole backing file chain onto @bs.
 * @backing_file_str: The file name that will be written to @bs as the
 * the new backing file if the job completes. Ignored if @base is %NULL.
 * @speed: The maximum speed, in bytes per second, or 0 for unlimited.
 * @on_error: The action to take upon error.
 * @errp: Error object.
 *
 * Start a streaming operation on @bs.  Clusters that are unallocated
 * in @bs, but allocated in any image between @base and @bs (both
 * exclusive) will be written to @bs.  At the end of a successful
 * streaming job, the backing file of @bs will be changed to
 * @backing_file_str in the written image and to @base in the live
 * BlockDriverState.
 */
void stream_start(const char *job_id, BlockDriverState *bs,
                  BlockDriverState *base, const char *backing_file_str,
                  int64_t speed, BlockdevOnError on_error, Error **errp);

/**
 * commit_start:
 * @job_id: The id of the newly-created job, or %NULL to use the
 * device name of @bs.
 * @bs: Active block device.
 * @top: Top block device to be committed.
 * @base: Block device that will be written into, and become the new top.
 * @speed: The maximum speed, in bytes per second, or 0 for unlimited.
 * @on_error: The action to take upon error.
 * @backing_file_str: String to use as the backing file in @top's overlay
 * @filter_node_name: The node name that should be assigned to the filter
 * driver that the commit job inserts into the graph above @top. NULL means
 * that a node name should be autogenerated.
 * @errp: Error object.
 *
 */
void commit_start(const char *job_id, BlockDriverState *bs,
                  BlockDriverState *base, BlockDriverState *top, int64_t speed,
                  BlockdevOnError on_error, const char *backing_file_str,
                  const char *filter_node_name, Error **errp);
/**
 * commit_active_start:
 * @job_id: The id of the newly-created job, or %NULL to use the
 * device name of @bs.
 * @bs: Active block device to be committed.
 * @base: Block device that will be written into, and become the new top.
 * @creation_flags: Flags that control the behavior of the Job lifetime.
 *                  See @BlockJobCreateFlags
 * @speed: The maximum speed, in bytes per second, or 0 for unlimited.
 * @on_error: The action to take upon error.
 * @filter_node_name: The node name that should be assigned to the filter
 * driver that the commit job inserts into the graph above @bs. NULL means that
 * a node name should be autogenerated.
 * @cb: Completion function for the job.
 * @opaque: Opaque pointer value passed to @cb.
 * @auto_complete: Auto complete the job.
 * @errp: Error object.
 *
 */
void commit_active_start(const char *job_id, BlockDriverState *bs,
                         BlockDriverState *base, int creation_flags,
                         int64_t speed, BlockdevOnError on_error,
                         const char *filter_node_name,
                         BlockCompletionFunc *cb, void *opaque,
                         bool auto_complete, Error **errp);
/*
 * mirror_start:
 * @job_id: The id of the newly-created job, or %NULL to use the
 * device name of @bs.
 * @bs: Block device to operate on.
 * @target: Block device to write to.
 * @replaces: Block graph node name to replace once the mirror is done. Can
 *            only be used when full mirroring is selected.
 * @speed: The maximum speed, in bytes per second, or 0 for unlimited.
 * @granularity: The chosen granularity for the dirty bitmap.
 * @buf_size: The amount of data that can be in flight at one time.
 * @mode: Whether to collapse all images in the chain to the target.
 * @backing_mode: How to establish the target's backing chain after completion.
 * @on_source_error: The action to take upon error reading from the source.
 * @on_target_error: The action to take upon error writing to the target.
 * @unmap: Whether to unmap target where source sectors only contain zeroes.
 * @filter_node_name: The node name that should be assigned to the filter
 * driver that the mirror job inserts into the graph above @bs. NULL means that
 * a node name should be autogenerated.
 * @errp: Error object.
 *
 * Start a mirroring operation on @bs.  Clusters that are allocated
 * in @bs will be written to @target until the job is cancelled or
 * manually completed.  At the end of a successful mirroring job,
 * @bs will be switched to read from @target.
 */
void mirror_start(const char *job_id, BlockDriverState *bs,
                  BlockDriverState *target, const char *replaces,
                  int64_t speed, uint32_t granularity, int64_t buf_size,
                  MirrorSyncMode mode, BlockMirrorBackingMode backing_mode,
                  BlockdevOnError on_source_error,
                  BlockdevOnError on_target_error,
                  bool unmap, const char *filter_node_name, Error **errp);

/*
 * backup_job_create:
 * @job_id: The id of the newly-created job, or %NULL to use the
 * device name of @bs.
 * @bs: Block device to operate on.
 * @target: Block device to write to.
 * @speed: The maximum speed, in bytes per second, or 0 for unlimited.
 * @sync_mode: What parts of the disk image should be copied to the destination.
 * @sync_bitmap: The dirty bitmap if sync_mode is MIRROR_SYNC_MODE_INCREMENTAL.
 * @on_source_error: The action to take upon error reading from the source.
 * @on_target_error: The action to take upon error writing to the target.
 * @creation_flags: Flags that control the behavior of the Job lifetime.
 *                  See @BlockJobCreateFlags
 * @cb: Completion function for the job.
 * @opaque: Opaque pointer value passed to @cb.
 * @txn: Transaction that this job is part of (may be NULL).
 *
 * Create a backup operation on @bs.  Clusters in @bs are written to @target
 * until the job is cancelled or manually completed.
 */
BlockJob *backup_job_create(const char *job_id, BlockDriverState *bs,
                            BlockDriverState *target, int64_t speed,
                            MirrorSyncMode sync_mode,
                            BdrvDirtyBitmap *sync_bitmap,
                            bool compress,
                            BlockdevOnError on_source_error,
                            BlockdevOnError on_target_error,
                            int creation_flags,
                            BlockCompletionFunc *cb, void *opaque,
                            BlockJobTxn *txn, Error **errp);

void hmp_drive_add_node(Monitor *mon, const char *optstr);

BdrvChild *bdrv_root_attach_child(BlockDriverState *child_bs,
                                  const char *child_name,
                                  const BdrvChildRole *child_role,
                                  uint64_t perm, uint64_t shared_perm,
                                  void *opaque, Error **errp);
void bdrv_root_unref_child(BdrvChild *child);

int bdrv_child_try_set_perm(BdrvChild *c, uint64_t perm, uint64_t shared,
                            Error **errp);

/* Default implementation for BlockDriver.bdrv_child_perm() that can be used by
 * block filters: Forward CONSISTENT_READ, WRITE, WRITE_UNCHANGED and RESIZE to
 * all children */
void bdrv_filter_default_perms(BlockDriverState *bs, BdrvChild *c,
                               const BdrvChildRole *role,
                               uint64_t perm, uint64_t shared,
                               uint64_t *nperm, uint64_t *nshared);

/* Default implementation for BlockDriver.bdrv_child_perm() that can be used by
 * (non-raw) image formats: Like above for bs->backing, but for bs->file it
 * requires WRITE | RESIZE for read-write images, always requires
 * CONSISTENT_READ and doesn't share WRITE. */
void bdrv_format_default_perms(BlockDriverState *bs, BdrvChild *c,
                               const BdrvChildRole *role,
                               uint64_t perm, uint64_t shared,
                               uint64_t *nperm, uint64_t *nshared);

const char *bdrv_get_parent_name(const BlockDriverState *bs);
void blk_dev_change_media_cb(BlockBackend *blk, bool load, Error **errp);
bool blk_dev_has_removable_media(BlockBackend *blk);
bool blk_dev_has_tray(BlockBackend *blk);
void blk_dev_eject_request(BlockBackend *blk, bool force);
bool blk_dev_is_tray_open(BlockBackend *blk);
bool blk_dev_is_medium_locked(BlockBackend *blk);

void bdrv_set_dirty(BlockDriverState *bs, int64_t cur_sector, int64_t nr_sect);
bool bdrv_requests_pending(BlockDriverState *bs);

void bdrv_clear_dirty_bitmap(BdrvDirtyBitmap *bitmap, HBitmap **out);
void bdrv_undo_clear_dirty_bitmap(BdrvDirtyBitmap *bitmap, HBitmap *in);

void bdrv_inc_in_flight(BlockDriverState *bs);
void bdrv_dec_in_flight(BlockDriverState *bs);

void blockdev_close_all_bdrv_states(void);

#endif /* BLOCK_INT_H */<|MERGE_RESOLUTION|>--- conflicted
+++ resolved
@@ -547,10 +547,7 @@
     bool encrypted; /* if true, the media is encrypted */
     bool sg;        /* if true, the device is a /dev/sg* */
     bool probed;    /* if true, format was probed rather than specified */
-<<<<<<< HEAD
-=======
     bool force_share; /* if true, always allow all shared permissions */
->>>>>>> ba87166e
     bool implicit;  /* if true, this filter node was automatically inserted */
 
     BlockDriver *drv; /* NULL means no media */
