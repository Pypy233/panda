--- conflicted
+++ resolved
@@ -832,12 +832,8 @@
     }
 
     if (image_type == VDI_TYPE_STATIC) {
-<<<<<<< HEAD
-        ret = blk_truncate(blk, offset + blocks * block_size, errp);
-=======
         ret = blk_truncate(blk, offset + blocks * block_size,
                            PREALLOC_MODE_OFF, errp);
->>>>>>> ba87166e
         if (ret < 0) {
             error_prepend(errp, "Failed to statically allocate %s", filename);
             goto exit;
