/*
 * Block driver for Hyper-V VHDX Images
 *
 * Copyright (c) 2013 Red Hat, Inc.,
 *
 * Authors:
 *  Jeff Cody <jcody@redhat.com>
 *
 *  This is based on the "VHDX Format Specification v1.00", published 8/25/2012
 *  by Microsoft:
 *      https://www.microsoft.com/en-us/download/details.aspx?id=34750
 *
 * This file covers the functionality of the metadata log writing, parsing, and
 * replay.
 *
 * This work is licensed under the terms of the GNU LGPL, version 2 or later.
 * See the COPYING.LIB file in the top-level directory.
 *
 */
#include "qemu/osdep.h"
#include "qapi/error.h"
#include "qemu-common.h"
#include "block/block_int.h"
#include "qemu/error-report.h"
#include "qemu/module.h"
#include "qemu/bswap.h"
#include "block/vhdx.h"


typedef struct VHDXLogSequence {
    bool valid;
    uint32_t count;
    VHDXLogEntries log;
    VHDXLogEntryHeader hdr;
} VHDXLogSequence;

typedef struct VHDXLogDescEntries {
    VHDXLogEntryHeader hdr;
    VHDXLogDescriptor desc[];
} VHDXLogDescEntries;

static const MSGUID zero_guid = { 0 };

/* The log located on the disk is circular buffer containing
 * sectors of 4096 bytes each.
 *
 * It is assumed for the read/write functions below that the
 * circular buffer scheme uses a 'one sector open' to indicate
 * the buffer is full.  Given the validation methods used for each
 * sector, this method should be compatible with other methods that
 * do not waste a sector.
 */


/* Allow peeking at the hdr entry at the beginning of the current
 * read index, without advancing the read index */
static int vhdx_log_peek_hdr(BlockDriverState *bs, VHDXLogEntries *log,
                             VHDXLogEntryHeader *hdr)
{
    int ret = 0;
    uint64_t offset;
    uint32_t read;

    assert(hdr != NULL);

    /* peek is only supported on sector boundaries */
    if (log->read % VHDX_LOG_SECTOR_SIZE) {
        ret = -EFAULT;
        goto exit;
    }

    read = log->read;
    /* we are guaranteed that a) log sectors are 4096 bytes,
     * and b) the log length is a multiple of 1MB. So, there
     * is always a round number of sectors in the buffer */
    if ((read + sizeof(VHDXLogEntryHeader)) > log->length) {
        read = 0;
    }

    if (read == log->write) {
        ret = -EINVAL;
        goto exit;
    }

    offset = log->offset + read;

    ret = bdrv_pread(bs->file, offset, hdr, sizeof(VHDXLogEntryHeader));
    if (ret < 0) {
        goto exit;
    }
    vhdx_log_entry_hdr_le_import(hdr);

exit:
    return ret;
}

/* Index increment for log, based on sector boundaries */
static int vhdx_log_inc_idx(uint32_t idx, uint64_t length)
{
    idx += VHDX_LOG_SECTOR_SIZE;
    /* we are guaranteed that a) log sectors are 4096 bytes,
     * and b) the log length is a multiple of 1MB. So, there
     * is always a round number of sectors in the buffer */
    return idx >= length ? 0 : idx;
}


/* Reset the log to empty */
static void vhdx_log_reset(BlockDriverState *bs, BDRVVHDXState *s)
{
    MSGUID guid = { 0 };
    s->log.read = s->log.write = 0;
    /* a log guid of 0 indicates an empty log to any parser of v0
     * VHDX logs */
    vhdx_update_headers(bs, s, false, &guid);
}

/* Reads num_sectors from the log (all log sectors are 4096 bytes),
 * into buffer 'buffer'.  Upon return, *sectors_read will contain
 * the number of sectors successfully read.
 *
 * It is assumed that 'buffer' is already allocated, and of sufficient
 * size (i.e. >= 4096*num_sectors).
 *
 * If 'peek' is true, then the tail (read) pointer for the circular buffer is
 * not modified.
 *
 * 0 is returned on success, -errno otherwise.  */
static int vhdx_log_read_sectors(BlockDriverState *bs, VHDXLogEntries *log,
                                 uint32_t *sectors_read, void *buffer,
                                 uint32_t num_sectors, bool peek)
{
    int ret = 0;
    uint64_t offset;
    uint32_t read;

    read = log->read;

    *sectors_read = 0;
    while (num_sectors) {
        if (read == log->write) {
            /* empty */
            break;
        }
        offset = log->offset + read;

        ret = bdrv_pread(bs->file, offset, buffer, VHDX_LOG_SECTOR_SIZE);
        if (ret < 0) {
            goto exit;
        }
        read = vhdx_log_inc_idx(read, log->length);

        *sectors_read = *sectors_read + 1;
        num_sectors--;
    }

exit:
    if (!peek) {
        log->read = read;
    }
    return ret;
}

/* Writes num_sectors to the log (all log sectors are 4096 bytes),
 * from buffer 'buffer'.  Upon return, *sectors_written will contain
 * the number of sectors successfully written.
 *
 * It is assumed that 'buffer' is at least 4096*num_sectors large.
 *
 * 0 is returned on success, -errno otherwise */
static int vhdx_log_write_sectors(BlockDriverState *bs, VHDXLogEntries *log,
                                  uint32_t *sectors_written, void *buffer,
                                  uint32_t num_sectors)
{
    int ret = 0;
    uint64_t offset;
    uint32_t write;
    void *buffer_tmp;
    BDRVVHDXState *s = bs->opaque;

    ret = vhdx_user_visible_write(bs, s);
    if (ret < 0) {
        goto exit;
    }

    write = log->write;

    buffer_tmp = buffer;
    while (num_sectors) {

        offset = log->offset + write;
        write = vhdx_log_inc_idx(write, log->length);
        if (write == log->read) {
            /* full */
            break;
        }
        ret = bdrv_pwrite(bs->file, offset, buffer_tmp,
                          VHDX_LOG_SECTOR_SIZE);
        if (ret < 0) {
            goto exit;
        }
        buffer_tmp += VHDX_LOG_SECTOR_SIZE;

        log->write = write;
        *sectors_written = *sectors_written + 1;
        num_sectors--;
    }

exit:
    return ret;
}


/* Validates a log entry header */
static bool vhdx_log_hdr_is_valid(VHDXLogEntries *log, VHDXLogEntryHeader *hdr,
                                  BDRVVHDXState *s)
{
    int valid = false;

    if (hdr->signature != VHDX_LOG_SIGNATURE) {
        goto exit;
    }

    /* if the individual entry length is larger than the whole log
     * buffer, that is obviously invalid */
    if (log->length < hdr->entry_length) {
        goto exit;
    }

    /* length of entire entry must be in units of 4KB (log sector size) */
    if (hdr->entry_length % (VHDX_LOG_SECTOR_SIZE)) {
        goto exit;
    }

    /* per spec, sequence # must be > 0 */
    if (hdr->sequence_number == 0) {
        goto exit;
    }

    /* log entries are only valid if they match the file-wide log guid
     * found in the active header */
    if (!guid_eq(hdr->log_guid, s->headers[s->curr_header]->log_guid)) {
        goto exit;
    }

    if (hdr->descriptor_count * sizeof(VHDXLogDescriptor) > hdr->entry_length) {
        goto exit;
    }

    valid = true;

exit:
    return valid;
}

/*
 * Given a log header, this will validate that the descriptors and the
 * corresponding data sectors (if applicable)
 *
 * Validation consists of:
 *      1. Making sure the sequence numbers matches the entry header
 *      2. Verifying a valid signature ('zero' or 'desc' for descriptors)
 *      3. File offset field is a multiple of 4KB
 *      4. If a data descriptor, the corresponding data sector
 *         has its signature ('data') and matching sequence number
 *
 * @desc: the data buffer containing the descriptor
 * @hdr:  the log entry header
 *
 * Returns true if valid
 */
static bool vhdx_log_desc_is_valid(VHDXLogDescriptor *desc,
                                   VHDXLogEntryHeader *hdr)
{
    bool ret = false;

    if (desc->sequence_number != hdr->sequence_number) {
        goto exit;
    }
    if (desc->file_offset % VHDX_LOG_SECTOR_SIZE) {
        goto exit;
    }

    if (desc->signature == VHDX_LOG_ZERO_SIGNATURE) {
        if (desc->zero_length % VHDX_LOG_SECTOR_SIZE == 0) {
            /* valid */
            ret = true;
        }
    } else if (desc->signature == VHDX_LOG_DESC_SIGNATURE) {
            /* valid */
            ret = true;
    }

exit:
    return ret;
}


/* Prior to sector data for a log entry, there is the header
 * and the descriptors referenced in the header:
 *
 * [] = 4KB sector
 *
 * [ hdr, desc ][   desc   ][ ... ][ data ][ ... ]
 *
 * The first sector in a log entry has a 64 byte header, and
 * up to 126 32-byte descriptors.  If more descriptors than
 * 126 are required, then subsequent sectors can have up to 128
 * descriptors.  Each sector is 4KB.  Data follows the descriptor
 * sectors.
 *
 * This will return the number of sectors needed to encompass
 * the passed number of descriptors in desc_cnt.
 *
 * This will never return 0, even if desc_cnt is 0.
 */
static int vhdx_compute_desc_sectors(uint32_t desc_cnt)
{
    uint32_t desc_sectors;

    desc_cnt += 2; /* account for header in first sector */
    desc_sectors = desc_cnt / 128;
    if (desc_cnt % 128) {
        desc_sectors++;
    }

    return desc_sectors;
}


/* Reads the log header, and subsequent descriptors (if any).  This
 * will allocate all the space for buffer, which must be NULL when
 * passed into this function. Each descriptor will also be validated,
 * and error returned if any are invalid. */
static int vhdx_log_read_desc(BlockDriverState *bs, BDRVVHDXState *s,
                              VHDXLogEntries *log, VHDXLogDescEntries **buffer,
                              bool convert_endian)
{
    int ret = 0;
    uint32_t desc_sectors;
    uint32_t sectors_read;
    VHDXLogEntryHeader hdr;
    VHDXLogDescEntries *desc_entries = NULL;
    VHDXLogDescriptor desc;
    int i;

    assert(*buffer == NULL);

    ret = vhdx_log_peek_hdr(bs, log, &hdr);
    if (ret < 0) {
        goto exit;
    }

    if (vhdx_log_hdr_is_valid(log, &hdr, s) == false) {
        ret = -EINVAL;
        goto exit;
    }

    desc_sectors = vhdx_compute_desc_sectors(hdr.descriptor_count);
    desc_entries = qemu_try_blockalign(bs->file->bs,
                                       desc_sectors * VHDX_LOG_SECTOR_SIZE);
    if (desc_entries == NULL) {
        ret = -ENOMEM;
        goto exit;
    }

    ret = vhdx_log_read_sectors(bs, log, &sectors_read, desc_entries,
                                desc_sectors, false);
    if (ret < 0) {
        goto free_and_exit;
    }
    if (sectors_read != desc_sectors) {
        ret = -EINVAL;
        goto free_and_exit;
    }

    /* put in proper endianness, and validate each desc */
    for (i = 0; i < hdr.descriptor_count; i++) {
        desc = desc_entries->desc[i];
        vhdx_log_desc_le_import(&desc);
        if (convert_endian) {
            desc_entries->desc[i] = desc;
        }
        if (vhdx_log_desc_is_valid(&desc, &hdr) == false) {
            ret = -EINVAL;
            goto free_and_exit;
        }
    }
    if (convert_endian) {
        desc_entries->hdr = hdr;
    }

    *buffer = desc_entries;
    goto exit;

free_and_exit:
    qemu_vfree(desc_entries);
exit:
    return ret;
}


/* Flushes the descriptor described by desc to the VHDX image file.
 * If the descriptor is a data descriptor, than 'data' must be non-NULL,
 * and >= 4096 bytes (VHDX_LOG_SECTOR_SIZE), containing the data to be
 * written.
 *
 * Verification is performed to make sure the sequence numbers of a data
 * descriptor match the sequence number in the desc.
 *
 * For a zero descriptor, it may describe multiple sectors to fill with zeroes.
 * In this case, it should be noted that zeroes are written to disk, and the
 * image file is not extended as a sparse file.  */
static int vhdx_log_flush_desc(BlockDriverState *bs, VHDXLogDescriptor *desc,
                               VHDXLogDataSector *data)
{
    int ret = 0;
    uint64_t seq, file_offset;
    uint32_t offset = 0;
    void *buffer = NULL;
    uint64_t count = 1;
    int i;

    buffer = qemu_blockalign(bs, VHDX_LOG_SECTOR_SIZE);

    if (desc->signature == VHDX_LOG_DESC_SIGNATURE) {
        /* data sector */
        if (data == NULL) {
            ret = -EFAULT;
            goto exit;
        }

        /* The sequence number of the data sector must match that
         * in the descriptor */
        seq = data->sequence_high;
        seq <<= 32;
        seq |= data->sequence_low & 0xffffffff;

        if (seq != desc->sequence_number) {
            ret = -EINVAL;
            goto exit;
        }

        /* Each data sector is in total 4096 bytes, however the first
         * 8 bytes, and last 4 bytes, are located in the descriptor */
        memcpy(buffer, &desc->leading_bytes, 8);
        offset += 8;

        memcpy(buffer+offset, data->data, 4084);
        offset += 4084;

        memcpy(buffer+offset, &desc->trailing_bytes, 4);

    } else if (desc->signature == VHDX_LOG_ZERO_SIGNATURE) {
        /* write 'count' sectors of sector */
        memset(buffer, 0, VHDX_LOG_SECTOR_SIZE);
        count = desc->zero_length / VHDX_LOG_SECTOR_SIZE;
    } else {
        error_report("Invalid VHDX log descriptor entry signature 0x%" PRIx32,
                      desc->signature);
        ret = -EINVAL;
        goto exit;
    }

    file_offset = desc->file_offset;

    /* count is only > 1 if we are writing zeroes */
    for (i = 0; i < count; i++) {
        ret = bdrv_pwrite_sync(bs->file, file_offset, buffer,
                               VHDX_LOG_SECTOR_SIZE);
        if (ret < 0) {
            goto exit;
        }
        file_offset += VHDX_LOG_SECTOR_SIZE;
    }

exit:
    qemu_vfree(buffer);
    return ret;
}

/* Flush the entire log (as described by 'logs') to the VHDX image
 * file, and then set the log to 'empty' status once complete.
 *
 * The log entries should be validate prior to flushing */
static int vhdx_log_flush(BlockDriverState *bs, BDRVVHDXState *s,
                          VHDXLogSequence *logs)
{
    int ret = 0;
    int i;
    uint32_t cnt, sectors_read;
    uint64_t new_file_size;
    void *data = NULL;
    int64_t file_length;
    VHDXLogDescEntries *desc_entries = NULL;
    VHDXLogEntryHeader hdr_tmp = { 0 };

    cnt = logs->count;

    data = qemu_blockalign(bs, VHDX_LOG_SECTOR_SIZE);

    ret = vhdx_user_visible_write(bs, s);
    if (ret < 0) {
        goto exit;
    }

    /* each iteration represents one log sequence, which may span multiple
     * sectors */
    while (cnt--) {
        ret = vhdx_log_peek_hdr(bs, &logs->log, &hdr_tmp);
        if (ret < 0) {
            goto exit;
        }
        file_length = bdrv_getlength(bs->file->bs);
        if (file_length < 0) {
            ret = file_length;
            goto exit;
        }
        /* if the log shows a FlushedFileOffset larger than our current file
         * size, then that means the file has been truncated / corrupted, and
         * we must refused to open it / use it */
        if (hdr_tmp.flushed_file_offset > file_length) {
            ret = -EINVAL;
            goto exit;
        }

        ret = vhdx_log_read_desc(bs, s, &logs->log, &desc_entries, true);
        if (ret < 0) {
            goto exit;
        }

        for (i = 0; i < desc_entries->hdr.descriptor_count; i++) {
            if (desc_entries->desc[i].signature == VHDX_LOG_DESC_SIGNATURE) {
                /* data sector, so read a sector to flush */
                ret = vhdx_log_read_sectors(bs, &logs->log, &sectors_read,
                                            data, 1, false);
                if (ret < 0) {
                    goto exit;
                }
                if (sectors_read != 1) {
                    ret = -EINVAL;
                    goto exit;
                }
                vhdx_log_data_le_import(data);
            }

            ret = vhdx_log_flush_desc(bs, &desc_entries->desc[i], data);
            if (ret < 0) {
                goto exit;
            }
        }
        if (file_length < desc_entries->hdr.last_file_offset) {
            new_file_size = desc_entries->hdr.last_file_offset;
            if (new_file_size % (1024*1024)) {
                /* round up to nearest 1MB boundary */
<<<<<<< HEAD
                new_file_size = ((new_file_size >> 20) + 1) << 20;
                bdrv_truncate(bs->file, new_file_size, NULL);
=======
                new_file_size = QEMU_ALIGN_UP(new_file_size, MiB);
                if (new_file_size > INT64_MAX) {
                    ret = -EINVAL;
                    goto exit;
                }
                ret = bdrv_truncate(bs->file, new_file_size, PREALLOC_MODE_OFF,
                                    NULL);
                if (ret < 0) {
                    goto exit;
                }
>>>>>>> ba87166e
            }
        }
        qemu_vfree(desc_entries);
        desc_entries = NULL;
    }

    ret = bdrv_flush(bs);
    if (ret < 0) {
        goto exit;
    }
    /* once the log is fully flushed, indicate that we have an empty log
     * now.  This also sets the log guid to 0, to indicate an empty log */
    vhdx_log_reset(bs, s);

exit:
    qemu_vfree(data);
    qemu_vfree(desc_entries);
    return ret;
}

static int vhdx_validate_log_entry(BlockDriverState *bs, BDRVVHDXState *s,
                                   VHDXLogEntries *log, uint64_t seq,
                                   bool *valid, VHDXLogEntryHeader *entry)
{
    int ret = 0;
    VHDXLogEntryHeader hdr;
    void *buffer = NULL;
    uint32_t i, desc_sectors, total_sectors, crc;
    uint32_t sectors_read = 0;
    VHDXLogDescEntries *desc_buffer = NULL;

    *valid = false;

    ret = vhdx_log_peek_hdr(bs, log, &hdr);
    if (ret < 0) {
        goto inc_and_exit;
    }

    if (vhdx_log_hdr_is_valid(log, &hdr, s) == false) {
        goto inc_and_exit;
    }

    if (seq > 0) {
        if (hdr.sequence_number != seq + 1) {
            goto inc_and_exit;
        }
    }

    desc_sectors = vhdx_compute_desc_sectors(hdr.descriptor_count);

    /* Read all log sectors, and calculate log checksum */

    total_sectors = hdr.entry_length / VHDX_LOG_SECTOR_SIZE;


    /* read_desc() will increment the read idx */
    ret = vhdx_log_read_desc(bs, s, log, &desc_buffer, false);
    if (ret < 0) {
        goto free_and_exit;
    }

    crc = vhdx_checksum_calc(0xffffffff, (void *)desc_buffer,
                            desc_sectors * VHDX_LOG_SECTOR_SIZE, 4);
    crc ^= 0xffffffff;

    buffer = qemu_blockalign(bs, VHDX_LOG_SECTOR_SIZE);
    if (total_sectors > desc_sectors) {
        for (i = 0; i < total_sectors - desc_sectors; i++) {
            sectors_read = 0;
            ret = vhdx_log_read_sectors(bs, log, &sectors_read, buffer,
                                        1, false);
            if (ret < 0 || sectors_read != 1) {
                goto free_and_exit;
            }
            crc = vhdx_checksum_calc(crc, buffer, VHDX_LOG_SECTOR_SIZE, -1);
            crc ^= 0xffffffff;
        }
    }
    crc ^= 0xffffffff;
    if (crc != hdr.checksum) {
        goto free_and_exit;
    }

    *valid = true;
    *entry = hdr;
    goto free_and_exit;

inc_and_exit:
    log->read = vhdx_log_inc_idx(log->read, log->length);

free_and_exit:
    qemu_vfree(buffer);
    qemu_vfree(desc_buffer);
    return ret;
}

/* Search through the log circular buffer, and find the valid, active
 * log sequence, if any exists
 * */
static int vhdx_log_search(BlockDriverState *bs, BDRVVHDXState *s,
                           VHDXLogSequence *logs)
{
    int ret = 0;
    uint32_t tail;
    bool seq_valid = false;
    VHDXLogSequence candidate = { 0 };
    VHDXLogEntryHeader hdr = { 0 };
    VHDXLogEntries curr_log;

    memcpy(&curr_log, &s->log, sizeof(VHDXLogEntries));
    curr_log.write = curr_log.length;   /* assume log is full */
    curr_log.read = 0;


    /* now we will go through the whole log sector by sector, until
     * we find a valid, active log sequence, or reach the end of the
     * log buffer */
    for (;;) {
        uint64_t curr_seq = 0;
        VHDXLogSequence current = { 0 };

        tail = curr_log.read;

        ret = vhdx_validate_log_entry(bs, s, &curr_log, curr_seq,
                                      &seq_valid, &hdr);
        if (ret < 0) {
            goto exit;
        }

        if (seq_valid) {
            current.valid     = true;
            current.log       = curr_log;
            current.log.read  = tail;
            current.log.write = curr_log.read;
            current.count     = 1;
            current.hdr       = hdr;


            for (;;) {
                ret = vhdx_validate_log_entry(bs, s, &curr_log, curr_seq,
                                              &seq_valid, &hdr);
                if (ret < 0) {
                    goto exit;
                }
                if (seq_valid == false) {
                    break;
                }
                current.log.write = curr_log.read;
                current.count++;

                curr_seq = hdr.sequence_number;
            }
        }

        if (current.valid) {
            if (candidate.valid == false ||
                current.hdr.sequence_number > candidate.hdr.sequence_number) {
                candidate = current;
            }
        }

        if (curr_log.read < tail) {
            break;
        }
    }

    *logs = candidate;

    if (candidate.valid) {
        /* this is the next sequence number, for writes */
        s->log.sequence = candidate.hdr.sequence_number + 1;
    }


exit:
    return ret;
}

/* Parse the replay log.  Per the VHDX spec, if the log is present
 * it must be replayed prior to opening the file, even read-only.
 *
 * If read-only, we must replay the log in RAM (or refuse to open
 * a dirty VHDX file read-only) */
int vhdx_parse_log(BlockDriverState *bs, BDRVVHDXState *s, bool *flushed,
                   Error **errp)
{
    int ret = 0;
    VHDXHeader *hdr;
    VHDXLogSequence logs = { 0 };

    hdr = s->headers[s->curr_header];

    *flushed = false;

    /* s->log.hdr is freed in vhdx_close() */
    if (s->log.hdr == NULL) {
        s->log.hdr = qemu_blockalign(bs, sizeof(VHDXLogEntryHeader));
    }

    s->log.offset = hdr->log_offset;
    s->log.length = hdr->log_length;

    if (s->log.offset < VHDX_LOG_MIN_SIZE ||
        s->log.offset % VHDX_LOG_MIN_SIZE) {
        ret = -EINVAL;
        goto exit;
    }

    /* per spec, only log version of 0 is supported */
    if (hdr->log_version != 0) {
        ret = -EINVAL;
        goto exit;
    }

    /* If either the log guid, or log length is zero,
     * then a replay log is not present */
    if (guid_eq(hdr->log_guid, zero_guid)) {
        goto exit;
    }

    if (hdr->log_length == 0) {
        goto exit;
    }

    if (hdr->log_length % VHDX_LOG_MIN_SIZE) {
        ret = -EINVAL;
        goto exit;
    }


    /* The log is present, we need to find if and where there is an active
     * sequence of valid entries present in the log.  */

    ret = vhdx_log_search(bs, s, &logs);
    if (ret < 0) {
        goto exit;
    }

    if (logs.valid) {
        if (bs->read_only) {
            ret = -EPERM;
            error_setg(errp,
                       "VHDX image file '%s' opened read-only, but "
                       "contains a log that needs to be replayed",
                       bs->filename);
            error_append_hint(errp,  "To replay the log, run:\n"
                              "qemu-img check -r all '%s'\n",
                              bs->filename);
            goto exit;
        }
        /* now flush the log */
        ret = vhdx_log_flush(bs, s, &logs);
        if (ret < 0) {
            goto exit;
        }
        *flushed = true;
    }


exit:
    return ret;
}



static void vhdx_log_raw_to_le_sector(VHDXLogDescriptor *desc,
                                      VHDXLogDataSector *sector, void *data,
                                      uint64_t seq)
{
    /* 8 + 4084 + 4 = 4096, 1 log sector */
    memcpy(&desc->leading_bytes, data, 8);
    data += 8;
    cpu_to_le64s(&desc->leading_bytes);
    memcpy(sector->data, data, 4084);
    data += 4084;
    memcpy(&desc->trailing_bytes, data, 4);
    cpu_to_le32s(&desc->trailing_bytes);
    data += 4;

    sector->sequence_high  = (uint32_t) (seq >> 32);
    sector->sequence_low   = (uint32_t) (seq & 0xffffffff);
    sector->data_signature = VHDX_LOG_DATA_SIGNATURE;

    vhdx_log_desc_le_export(desc);
    vhdx_log_data_le_export(sector);
}


static int vhdx_log_write(BlockDriverState *bs, BDRVVHDXState *s,
                          void *data, uint32_t length, uint64_t offset)
{
    int ret = 0;
    void *buffer = NULL;
    void *merged_sector = NULL;
    void *data_tmp, *sector_write;
    unsigned int i;
    int sector_offset;
    uint32_t desc_sectors, sectors, total_length;
    uint32_t sectors_written = 0;
    uint32_t aligned_length;
    uint32_t leading_length = 0;
    uint32_t trailing_length = 0;
    uint32_t partial_sectors = 0;
    uint32_t bytes_written = 0;
    uint64_t file_offset;
    int64_t file_length;
    VHDXHeader *header;
    VHDXLogEntryHeader new_hdr;
    VHDXLogDescriptor *new_desc = NULL;
    VHDXLogDataSector *data_sector = NULL;
    MSGUID new_guid = { 0 };

    header = s->headers[s->curr_header];

    /* need to have offset read data, and be on 4096 byte boundary */

    if (length > header->log_length) {
        /* no log present.  we could create a log here instead of failing */
        ret = -EINVAL;
        goto exit;
    }

    if (guid_eq(header->log_guid, zero_guid)) {
        vhdx_guid_generate(&new_guid);
        vhdx_update_headers(bs, s, false, &new_guid);
    } else {
        /* currently, we require that the log be flushed after
         * every write. */
        ret = -ENOTSUP;
        goto exit;
    }

    /* 0 is an invalid sequence number, but may also represent the first
     * log write (or a wrapped seq) */
    if (s->log.sequence == 0) {
        s->log.sequence = 1;
    }

    sector_offset = offset % VHDX_LOG_SECTOR_SIZE;
    file_offset = (offset / VHDX_LOG_SECTOR_SIZE) * VHDX_LOG_SECTOR_SIZE;

    aligned_length = length;

    /* add in the unaligned head and tail bytes */
    if (sector_offset) {
        leading_length = (VHDX_LOG_SECTOR_SIZE - sector_offset);
        leading_length = leading_length > length ? length : leading_length;
        aligned_length -= leading_length;
        partial_sectors++;
    }

    sectors = aligned_length / VHDX_LOG_SECTOR_SIZE;
    trailing_length = aligned_length - (sectors * VHDX_LOG_SECTOR_SIZE);
    if (trailing_length) {
        partial_sectors++;
    }

    sectors += partial_sectors;

    file_length = bdrv_getlength(bs->file->bs);
    if (file_length < 0) {
        ret = file_length;
        goto exit;
    }

    /* sectors is now how many sectors the data itself takes, not
     * including the header and descriptor metadata */

    new_hdr = (VHDXLogEntryHeader) {
                .signature           = VHDX_LOG_SIGNATURE,
                .tail                = s->log.tail,
                .sequence_number     = s->log.sequence,
                .descriptor_count    = sectors,
                .reserved            = 0,
                .flushed_file_offset = file_length,
                .last_file_offset    = file_length,
                .log_guid            = header->log_guid,
              };


    desc_sectors = vhdx_compute_desc_sectors(new_hdr.descriptor_count);

    total_length = (desc_sectors + sectors) * VHDX_LOG_SECTOR_SIZE;
    new_hdr.entry_length = total_length;

    vhdx_log_entry_hdr_le_export(&new_hdr);

    buffer = qemu_blockalign(bs, total_length);
    memcpy(buffer, &new_hdr, sizeof(new_hdr));

    new_desc = buffer + sizeof(new_hdr);
    data_sector = buffer + (desc_sectors * VHDX_LOG_SECTOR_SIZE);
    data_tmp = data;

    /* All log sectors are 4KB, so for any partial sectors we must
     * merge the data with preexisting data from the final file
     * destination */
    merged_sector = qemu_blockalign(bs, VHDX_LOG_SECTOR_SIZE);

    for (i = 0; i < sectors; i++) {
        new_desc->signature       = VHDX_LOG_DESC_SIGNATURE;
        new_desc->sequence_number = s->log.sequence;
        new_desc->file_offset     = file_offset;

        if (i == 0 && leading_length) {
            /* partial sector at the front of the buffer */
            ret = bdrv_pread(bs->file, file_offset, merged_sector,
                             VHDX_LOG_SECTOR_SIZE);
            if (ret < 0) {
                goto exit;
            }
            memcpy(merged_sector + sector_offset, data_tmp, leading_length);
            bytes_written = leading_length;
            sector_write = merged_sector;
        } else if (i == sectors - 1 && trailing_length) {
            /* partial sector at the end of the buffer */
            ret = bdrv_pread(bs->file,
                            file_offset,
                            merged_sector + trailing_length,
                            VHDX_LOG_SECTOR_SIZE - trailing_length);
            if (ret < 0) {
                goto exit;
            }
            memcpy(merged_sector, data_tmp, trailing_length);
            bytes_written = trailing_length;
            sector_write = merged_sector;
        } else {
            bytes_written = VHDX_LOG_SECTOR_SIZE;
            sector_write = data_tmp;
        }

        /* populate the raw sector data into the proper structures,
         * as well as update the descriptor, and convert to proper
         * endianness */
        vhdx_log_raw_to_le_sector(new_desc, data_sector, sector_write,
                                  s->log.sequence);

        data_tmp += bytes_written;
        data_sector++;
        new_desc++;
        file_offset += VHDX_LOG_SECTOR_SIZE;
    }

    /* checksum covers entire entry, from the log header through the
     * last data sector */
    vhdx_update_checksum(buffer, total_length,
                         offsetof(VHDXLogEntryHeader, checksum));

    /* now write to the log */
    ret = vhdx_log_write_sectors(bs, &s->log, &sectors_written, buffer,
                                 desc_sectors + sectors);
    if (ret < 0) {
        goto exit;
    }

    if (sectors_written != desc_sectors + sectors) {
        /* instead of failing, we could flush the log here */
        ret = -EINVAL;
        goto exit;
    }

    s->log.sequence++;
    /* write new tail */
    s->log.tail = s->log.write;

exit:
    qemu_vfree(buffer);
    qemu_vfree(merged_sector);
    return ret;
}

/* Perform a log write, and then immediately flush the entire log */
int vhdx_log_write_and_flush(BlockDriverState *bs, BDRVVHDXState *s,
                             void *data, uint32_t length, uint64_t offset)
{
    int ret = 0;
    VHDXLogSequence logs = { .valid = true,
                             .count = 1,
                             .hdr = { 0 } };


    /* Make sure data written (new and/or changed blocks) is stable
     * on disk, before creating log entry */
    ret = bdrv_flush(bs);
    if (ret < 0) {
        goto exit;
    }

    ret = vhdx_log_write(bs, s, data, length, offset);
    if (ret < 0) {
        goto exit;
    }
    logs.log = s->log;

    /* Make sure log is stable on disk */
    ret = bdrv_flush(bs);
    if (ret < 0) {
        goto exit;
    }

    ret = vhdx_log_flush(bs, s, &logs);
    if (ret < 0) {
        goto exit;
    }

    s->log = logs.log;

exit:
    return ret;
}
<|MERGE_RESOLUTION|>--- conflicted
+++ resolved
@@ -553,10 +553,6 @@
             new_file_size = desc_entries->hdr.last_file_offset;
             if (new_file_size % (1024*1024)) {
                 /* round up to nearest 1MB boundary */
-<<<<<<< HEAD
-                new_file_size = ((new_file_size >> 20) + 1) << 20;
-                bdrv_truncate(bs->file, new_file_size, NULL);
-=======
                 new_file_size = QEMU_ALIGN_UP(new_file_size, MiB);
                 if (new_file_size > INT64_MAX) {
                     ret = -EINVAL;
@@ -567,7 +563,6 @@
                 if (ret < 0) {
                     goto exit;
                 }
->>>>>>> ba87166e
             }
         }
         qemu_vfree(desc_entries);
