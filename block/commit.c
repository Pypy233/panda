/*
 * Live block commit
 *
 * Copyright Red Hat, Inc. 2012
 *
 * Authors:
 *  Jeff Cody   <jcody@redhat.com>
 *  Based on stream.c by Stefan Hajnoczi
 *
 * This work is licensed under the terms of the GNU LGPL, version 2 or later.
 * See the COPYING.LIB file in the top-level directory.
 *
 */

#include "qemu/osdep.h"
#include "qemu/cutils.h"
#include "trace.h"
#include "block/block_int.h"
#include "block/blockjob_int.h"
#include "qapi/error.h"
#include "qapi/qmp/qerror.h"
#include "qemu/ratelimit.h"
#include "sysemu/block-backend.h"

enum {
    /*
     * Size of data buffer for populating the image file.  This should be large
     * enough to process multiple clusters in a single call, so that populating
     * contiguous regions of the image is efficient.
     */
    COMMIT_BUFFER_SIZE = 512 * 1024, /* in bytes */
};

#define SLICE_TIME 100000000ULL /* ns */

typedef struct CommitBlockJob {
    BlockJob common;
    RateLimit limit;
    BlockDriverState *active;
    BlockDriverState *commit_top_bs;
    BlockBackend *top;
    BlockBackend *base;
    BlockdevOnError on_error;
    int base_flags;
    int orig_overlay_flags;
    char *backing_file_str;
} CommitBlockJob;

static int coroutine_fn commit_populate(BlockBackend *bs, BlockBackend *base,
                                        int64_t offset, uint64_t bytes,
                                        void *buf)
{
    int ret = 0;
    QEMUIOVector qiov;
    struct iovec iov = {
        .iov_base = buf,
        .iov_len = bytes,
    };

    assert(bytes < SIZE_MAX);
    qemu_iovec_init_external(&qiov, &iov, 1);

    ret = blk_co_preadv(bs, offset, qiov.size, &qiov, 0);
    if (ret < 0) {
        return ret;
    }

    ret = blk_co_pwritev(base, offset, qiov.size, &qiov, 0);
    if (ret < 0) {
        return ret;
    }

    return 0;
}

typedef struct {
    int ret;
} CommitCompleteData;

static void commit_complete(BlockJob *job, void *opaque)
{
    CommitBlockJob *s = container_of(job, CommitBlockJob, common);
    CommitCompleteData *data = opaque;
    BlockDriverState *active = s->active;
    BlockDriverState *top = blk_bs(s->top);
    BlockDriverState *base = blk_bs(s->base);
    BlockDriverState *overlay_bs = bdrv_find_overlay(active, s->commit_top_bs);
    int ret = data->ret;
    bool remove_commit_top_bs = false;

    /* Make sure overlay_bs and top stay around until bdrv_set_backing_hd() */
    bdrv_ref(top);
    if (overlay_bs) {
        bdrv_ref(overlay_bs);
    }

    /* Remove base node parent that still uses BLK_PERM_WRITE/RESIZE before
     * the normal backing chain can be restored. */
    blk_unref(s->base);

    if (!block_job_is_cancelled(&s->common) && ret == 0) {
        /* success */
        ret = bdrv_drop_intermediate(active, s->commit_top_bs, base,
                                     s->backing_file_str);
    } else if (overlay_bs) {
        /* XXX Can (or should) we somehow keep 'consistent read' blocked even
         * after the failed/cancelled commit job is gone? If we already wrote
         * something to base, the intermediate images aren't valid any more. */
        remove_commit_top_bs = true;
    }

    /* restore base open flags here if appropriate (e.g., change the base back
     * to r/o). These reopens do not need to be atomic, since we won't abort
     * even on failure here */
    if (s->base_flags != bdrv_get_flags(base)) {
        bdrv_reopen(base, s->base_flags, NULL);
    }
    if (overlay_bs && s->orig_overlay_flags != bdrv_get_flags(overlay_bs)) {
        bdrv_reopen(overlay_bs, s->orig_overlay_flags, NULL);
    }
    g_free(s->backing_file_str);
    blk_unref(s->top);

    /* If there is more than one reference to the job (e.g. if called from
     * block_job_finish_sync()), block_job_completed() won't free it and
     * therefore the blockers on the intermediate nodes remain. This would
     * cause bdrv_set_backing_hd() to fail. */
    block_job_remove_all_bdrv(job);

    block_job_completed(&s->common, ret);
    g_free(data);

    /* If bdrv_drop_intermediate() didn't already do that, remove the commit
     * filter driver from the backing chain. Do this as the final step so that
     * the 'consistent read' permission can be granted.  */
    if (remove_commit_top_bs) {
        bdrv_set_backing_hd(overlay_bs, top, &error_abort);
    }

    bdrv_unref(overlay_bs);
    bdrv_unref(top);
}

static void coroutine_fn commit_run(void *opaque)
{
    CommitBlockJob *s = opaque;
    CommitCompleteData *data;
    int64_t offset;
    uint64_t delay_ns = 0;
    int ret = 0;
    int64_t n = 0; /* bytes */
    void *buf = NULL;
    int bytes_written = 0;
    int64_t base_len;

    ret = s->common.len = blk_getlength(s->top);

    if (s->common.len < 0) {
        goto out;
    }

    ret = base_len = blk_getlength(s->base);
    if (base_len < 0) {
        goto out;
    }

    if (base_len < s->common.len) {
<<<<<<< HEAD
        ret = blk_truncate(s->base, s->common.len, NULL);
=======
        ret = blk_truncate(s->base, s->common.len, PREALLOC_MODE_OFF, NULL);
>>>>>>> ba87166e
        if (ret) {
            goto out;
        }
    }

    buf = blk_blockalign(s->top, COMMIT_BUFFER_SIZE);

    for (offset = 0; offset < s->common.len; offset += n) {
        bool copy;

        /* Note that even when no rate limit is applied we need to yield
         * with no pending I/O here so that bdrv_drain_all() returns.
         */
        block_job_sleep_ns(&s->common, QEMU_CLOCK_REALTIME, delay_ns);
        if (block_job_is_cancelled(&s->common)) {
            break;
        }
        /* Copy if allocated above the base */
        ret = bdrv_is_allocated_above(blk_bs(s->top), blk_bs(s->base),
                                      offset, COMMIT_BUFFER_SIZE, &n);
        copy = (ret == 1);
        trace_commit_one_iteration(s, offset, n, ret);
        if (copy) {
            ret = commit_populate(s->top, s->base, offset, n, buf);
            bytes_written += n;
        }
        if (ret < 0) {
            BlockErrorAction action =
                block_job_error_action(&s->common, false, s->on_error, -ret);
            if (action == BLOCK_ERROR_ACTION_REPORT) {
                goto out;
            } else {
                n = 0;
                continue;
            }
        }
        /* Publish progress */
        s->common.offset += n;

        if (copy && s->common.speed) {
            delay_ns = ratelimit_calculate_delay(&s->limit, n);
        }
    }

    ret = 0;

out:
    qemu_vfree(buf);

    data = g_malloc(sizeof(*data));
    data->ret = ret;
    block_job_defer_to_main_loop(&s->common, commit_complete, data);
}

static void commit_set_speed(BlockJob *job, int64_t speed, Error **errp)
{
    CommitBlockJob *s = container_of(job, CommitBlockJob, common);

    if (speed < 0) {
        error_setg(errp, QERR_INVALID_PARAMETER, "speed");
        return;
    }
    ratelimit_set_speed(&s->limit, speed, SLICE_TIME);
}

static const BlockJobDriver commit_job_driver = {
    .instance_size = sizeof(CommitBlockJob),
    .job_type      = BLOCK_JOB_TYPE_COMMIT,
    .set_speed     = commit_set_speed,
    .start         = commit_run,
};

static int coroutine_fn bdrv_commit_top_preadv(BlockDriverState *bs,
    uint64_t offset, uint64_t bytes, QEMUIOVector *qiov, int flags)
{
    return bdrv_co_preadv(bs->backing, offset, bytes, qiov, flags);
}

static int64_t coroutine_fn bdrv_commit_top_get_block_status(
    BlockDriverState *bs, int64_t sector_num, int nb_sectors, int *pnum,
    BlockDriverState **file)
{
    *pnum = nb_sectors;
    *file = bs->backing->bs;
    return BDRV_BLOCK_RAW | BDRV_BLOCK_OFFSET_VALID |
           (sector_num << BDRV_SECTOR_BITS);
}

static void bdrv_commit_top_refresh_filename(BlockDriverState *bs, QDict *opts)
{
    bdrv_refresh_filename(bs->backing->bs);
    pstrcpy(bs->exact_filename, sizeof(bs->exact_filename),
            bs->backing->bs->filename);
}

static void bdrv_commit_top_close(BlockDriverState *bs)
{
}

static void bdrv_commit_top_child_perm(BlockDriverState *bs, BdrvChild *c,
                                       const BdrvChildRole *role,
                                       uint64_t perm, uint64_t shared,
                                       uint64_t *nperm, uint64_t *nshared)
{
    *nperm = 0;
    *nshared = BLK_PERM_ALL;
}

/* Dummy node that provides consistent read to its users without requiring it
 * from its backing file and that allows writes on the backing file chain. */
static BlockDriver bdrv_commit_top = {
    .format_name                = "commit_top",
    .bdrv_co_preadv             = bdrv_commit_top_preadv,
    .bdrv_co_get_block_status   = bdrv_commit_top_get_block_status,
    .bdrv_refresh_filename      = bdrv_commit_top_refresh_filename,
    .bdrv_close                 = bdrv_commit_top_close,
    .bdrv_child_perm            = bdrv_commit_top_child_perm,
};

void commit_start(const char *job_id, BlockDriverState *bs,
                  BlockDriverState *base, BlockDriverState *top, int64_t speed,
                  BlockdevOnError on_error, const char *backing_file_str,
                  const char *filter_node_name, Error **errp)
{
    CommitBlockJob *s;
    BlockReopenQueue *reopen_queue = NULL;
    int orig_overlay_flags;
    int orig_base_flags;
    BlockDriverState *iter;
    BlockDriverState *overlay_bs;
    BlockDriverState *commit_top_bs = NULL;
    Error *local_err = NULL;
    int ret;

    assert(top != bs);
    if (top == base) {
        error_setg(errp, "Invalid files for merge: top and base are the same");
        return;
    }

    overlay_bs = bdrv_find_overlay(bs, top);

    if (overlay_bs == NULL) {
        error_setg(errp, "Could not find overlay image for %s:", top->filename);
        return;
    }

    s = block_job_create(job_id, &commit_job_driver, bs, 0, BLK_PERM_ALL,
                         speed, BLOCK_JOB_DEFAULT, NULL, NULL, errp);
    if (!s) {
        return;
    }

    orig_base_flags    = bdrv_get_flags(base);
    orig_overlay_flags = bdrv_get_flags(overlay_bs);

    /* convert base & overlay_bs to r/w, if necessary */
    if (!(orig_base_flags & BDRV_O_RDWR)) {
        reopen_queue = bdrv_reopen_queue(reopen_queue, base, NULL,
                                         orig_base_flags | BDRV_O_RDWR);
    }
    if (!(orig_overlay_flags & BDRV_O_RDWR)) {
        reopen_queue = bdrv_reopen_queue(reopen_queue, overlay_bs, NULL,
                                         orig_overlay_flags | BDRV_O_RDWR);
    }
    if (reopen_queue) {
        bdrv_reopen_multiple(bdrv_get_aio_context(bs), reopen_queue, &local_err);
        if (local_err != NULL) {
            error_propagate(errp, local_err);
            goto fail;
        }
    }

    /* Insert commit_top block node above top, so we can block consistent read
     * on the backing chain below it */
    commit_top_bs = bdrv_new_open_driver(&bdrv_commit_top, filter_node_name, 0,
                                         errp);
    if (commit_top_bs == NULL) {
        goto fail;
    }
    if (!filter_node_name) {
        commit_top_bs->implicit = true;
    }
    commit_top_bs->total_sectors = top->total_sectors;
    bdrv_set_aio_context(commit_top_bs, bdrv_get_aio_context(top));

    bdrv_set_backing_hd(commit_top_bs, top, &local_err);
    if (local_err) {
        bdrv_unref(commit_top_bs);
        commit_top_bs = NULL;
        error_propagate(errp, local_err);
        goto fail;
    }
    bdrv_set_backing_hd(overlay_bs, commit_top_bs, &local_err);
    if (local_err) {
        bdrv_unref(commit_top_bs);
        commit_top_bs = NULL;
        error_propagate(errp, local_err);
        goto fail;
    }

    s->commit_top_bs = commit_top_bs;
    bdrv_unref(commit_top_bs);

    /* Block all nodes between top and base, because they will
     * disappear from the chain after this operation. */
    assert(bdrv_chain_contains(top, base));
    for (iter = top; iter != base; iter = backing_bs(iter)) {
        /* XXX BLK_PERM_WRITE needs to be allowed so we don't block ourselves
         * at s->base (if writes are blocked for a node, they are also blocked
         * for its backing file). The other options would be a second filter
         * driver above s->base. */
        ret = block_job_add_bdrv(&s->common, "intermediate node", iter, 0,
                                 BLK_PERM_WRITE_UNCHANGED | BLK_PERM_WRITE,
                                 errp);
        if (ret < 0) {
            goto fail;
        }
    }

    ret = block_job_add_bdrv(&s->common, "base", base, 0, BLK_PERM_ALL, errp);
    if (ret < 0) {
        goto fail;
    }

    /* overlay_bs must be blocked because it needs to be modified to
     * update the backing image string. */
    ret = block_job_add_bdrv(&s->common, "overlay of top", overlay_bs,
                             BLK_PERM_GRAPH_MOD, BLK_PERM_ALL, errp);
    if (ret < 0) {
        goto fail;
    }

    s->base = blk_new(BLK_PERM_CONSISTENT_READ
                      | BLK_PERM_WRITE
                      | BLK_PERM_RESIZE,
                      BLK_PERM_CONSISTENT_READ
                      | BLK_PERM_GRAPH_MOD
                      | BLK_PERM_WRITE_UNCHANGED);
    ret = blk_insert_bs(s->base, base, errp);
    if (ret < 0) {
        goto fail;
    }

    /* Required permissions are already taken with block_job_add_bdrv() */
    s->top = blk_new(0, BLK_PERM_ALL);
    ret = blk_insert_bs(s->top, top, errp);
    if (ret < 0) {
        goto fail;
    }

    s->active = bs;

    s->base_flags          = orig_base_flags;
    s->orig_overlay_flags  = orig_overlay_flags;

    s->backing_file_str = g_strdup(backing_file_str);

    s->on_error = on_error;

    trace_commit_start(bs, base, top, s);
    block_job_start(&s->common);
    return;

fail:
    if (s->base) {
        blk_unref(s->base);
    }
    if (s->top) {
        blk_unref(s->top);
    }
    if (commit_top_bs) {
        bdrv_set_backing_hd(overlay_bs, top, &error_abort);
    }
    block_job_early_fail(&s->common);
}


#define COMMIT_BUF_SIZE (2048 * BDRV_SECTOR_SIZE)

/* commit COW file into the raw image */
int bdrv_commit(BlockDriverState *bs)
{
    BlockBackend *src, *backing;
    BlockDriverState *backing_file_bs = NULL;
    BlockDriverState *commit_top_bs = NULL;
    BlockDriver *drv = bs->drv;
    int64_t offset, length, backing_length;
    int ro, open_flags;
    int64_t n;
    int ret = 0;
    uint8_t *buf = NULL;
    Error *local_err = NULL;

    if (!drv)
        return -ENOMEDIUM;

    if (!bs->backing) {
        return -ENOTSUP;
    }

    if (bdrv_op_is_blocked(bs, BLOCK_OP_TYPE_COMMIT_SOURCE, NULL) ||
        bdrv_op_is_blocked(bs->backing->bs, BLOCK_OP_TYPE_COMMIT_TARGET, NULL)) {
        return -EBUSY;
    }

    ro = bs->backing->bs->read_only;
    open_flags =  bs->backing->bs->open_flags;

    if (ro) {
        if (bdrv_reopen(bs->backing->bs, open_flags | BDRV_O_RDWR, NULL)) {
            return -EACCES;
        }
    }

    src = blk_new(BLK_PERM_CONSISTENT_READ, BLK_PERM_ALL);
    backing = blk_new(BLK_PERM_WRITE | BLK_PERM_RESIZE, BLK_PERM_ALL);

    ret = blk_insert_bs(src, bs, &local_err);
    if (ret < 0) {
        error_report_err(local_err);
        goto ro_cleanup;
    }

    /* Insert commit_top block node above backing, so we can write to it */
    backing_file_bs = backing_bs(bs);

    commit_top_bs = bdrv_new_open_driver(&bdrv_commit_top, NULL, BDRV_O_RDWR,
                                         &local_err);
    if (commit_top_bs == NULL) {
        error_report_err(local_err);
        goto ro_cleanup;
    }
    bdrv_set_aio_context(commit_top_bs, bdrv_get_aio_context(backing_file_bs));

    bdrv_set_backing_hd(commit_top_bs, backing_file_bs, &error_abort);
    bdrv_set_backing_hd(bs, commit_top_bs, &error_abort);

    ret = blk_insert_bs(backing, backing_file_bs, &local_err);
    if (ret < 0) {
        error_report_err(local_err);
        goto ro_cleanup;
    }

    length = blk_getlength(src);
    if (length < 0) {
        ret = length;
        goto ro_cleanup;
    }

    backing_length = blk_getlength(backing);
    if (backing_length < 0) {
        ret = backing_length;
        goto ro_cleanup;
    }

    /* If our top snapshot is larger than the backing file image,
     * grow the backing file image if possible.  If not possible,
     * we must return an error */
    if (length > backing_length) {
<<<<<<< HEAD
        ret = blk_truncate(backing, length, &local_err);
=======
        ret = blk_truncate(backing, length, PREALLOC_MODE_OFF, &local_err);
>>>>>>> ba87166e
        if (ret < 0) {
            error_report_err(local_err);
            goto ro_cleanup;
        }
    }

    /* blk_try_blockalign() for src will choose an alignment that works for
     * backing as well, so no need to compare the alignment manually. */
    buf = blk_try_blockalign(src, COMMIT_BUF_SIZE);
    if (buf == NULL) {
        ret = -ENOMEM;
        goto ro_cleanup;
    }

    for (offset = 0; offset < length; offset += n) {
        ret = bdrv_is_allocated(bs, offset, COMMIT_BUF_SIZE, &n);
        if (ret < 0) {
            goto ro_cleanup;
        }
        if (ret) {
            ret = blk_pread(src, offset, buf, n);
            if (ret < 0) {
                goto ro_cleanup;
            }

            ret = blk_pwrite(backing, offset, buf, n, 0);
            if (ret < 0) {
                goto ro_cleanup;
            }
        }
    }

    if (drv->bdrv_make_empty) {
        ret = drv->bdrv_make_empty(bs);
        if (ret < 0) {
            goto ro_cleanup;
        }
        blk_flush(src);
    }

    /*
     * Make sure all data we wrote to the backing device is actually
     * stable on disk.
     */
    blk_flush(backing);

    ret = 0;
ro_cleanup:
    qemu_vfree(buf);

    blk_unref(backing);
    if (backing_file_bs) {
        bdrv_set_backing_hd(bs, backing_file_bs, &error_abort);
    }
    bdrv_unref(commit_top_bs);
    blk_unref(src);

    if (ro) {
        /* ignoring error return here */
        bdrv_reopen(bs->backing->bs, open_flags & ~BDRV_O_RDWR, NULL);
    }

    return ret;
}<|MERGE_RESOLUTION|>--- conflicted
+++ resolved
@@ -165,11 +165,7 @@
     }
 
     if (base_len < s->common.len) {
-<<<<<<< HEAD
-        ret = blk_truncate(s->base, s->common.len, NULL);
-=======
         ret = blk_truncate(s->base, s->common.len, PREALLOC_MODE_OFF, NULL);
->>>>>>> ba87166e
         if (ret) {
             goto out;
         }
@@ -530,11 +526,7 @@
      * grow the backing file image if possible.  If not possible,
      * we must return an error */
     if (length > backing_length) {
-<<<<<<< HEAD
-        ret = blk_truncate(backing, length, &local_err);
-=======
         ret = blk_truncate(backing, length, PREALLOC_MODE_OFF, &local_err);
->>>>>>> ba87166e
         if (ret < 0) {
             error_report_err(local_err);
             goto ro_cleanup;
