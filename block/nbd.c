--- conflicted
+++ resolved
@@ -206,10 +206,7 @@
         qdict_put_str(options, "server.type", "inet");
         qdict_put_str(options, "server.host", addr->host);
         qdict_put_str(options, "server.port", addr->port);
-<<<<<<< HEAD
-=======
     out_inet:
->>>>>>> ba87166e
         qapi_free_InetSocketAddress(addr);
     }
 
