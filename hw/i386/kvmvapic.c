/*
 * TPR optimization for 32-bit Windows guests (XP and Server 2003)
 *
 * Copyright (C) 2007-2008 Qumranet Technologies
 * Copyright (C) 2012      Jan Kiszka, Siemens AG
 *
 * This work is licensed under the terms of the GNU GPL version 2, or
 * (at your option) any later version. See the COPYING file in the
 * top-level directory.
 */
#include "qemu/osdep.h"
#include "qemu-common.h"
#include "cpu.h"
#include "exec/exec-all.h"
#include "sysemu/sysemu.h"
#include "sysemu/cpus.h"
#include "sysemu/hw_accel.h"
#include "sysemu/kvm.h"
#include "hw/i386/apic_internal.h"
#include "hw/sysbus.h"
#include "tcg/tcg.h"

#define VAPIC_IO_PORT           0x7e

#define VAPIC_CPU_SHIFT         7

#define ROM_BLOCK_SIZE          512
#define ROM_BLOCK_MASK          (~(ROM_BLOCK_SIZE - 1))

typedef enum VAPICMode {
    VAPIC_INACTIVE = 0,
    VAPIC_ACTIVE   = 1,
    VAPIC_STANDBY  = 2,
} VAPICMode;

typedef struct VAPICHandlers {
    uint32_t set_tpr;
    uint32_t set_tpr_eax;
    uint32_t get_tpr[8];
    uint32_t get_tpr_stack;
} QEMU_PACKED VAPICHandlers;

typedef struct GuestROMState {
    char signature[8];
    uint32_t vaddr;
    uint32_t fixup_start;
    uint32_t fixup_end;
    uint32_t vapic_vaddr;
    uint32_t vapic_size;
    uint32_t vcpu_shift;
    uint32_t real_tpr_addr;
    VAPICHandlers up;
    VAPICHandlers mp;
} QEMU_PACKED GuestROMState;

typedef struct VAPICROMState {
    SysBusDevice busdev;
    MemoryRegion io;
    MemoryRegion rom;
    uint32_t state;
    uint32_t rom_state_paddr;
    uint32_t rom_state_vaddr;
    uint32_t vapic_paddr;
    uint32_t real_tpr_addr;
    GuestROMState rom_state;
    size_t rom_size;
    bool rom_mapped_writable;
    VMChangeStateEntry *vmsentry;
} VAPICROMState;

#define TYPE_VAPIC "kvmvapic"
#define VAPIC(obj) OBJECT_CHECK(VAPICROMState, (obj), TYPE_VAPIC)

#define TPR_INSTR_ABS_MODRM             0x1
#define TPR_INSTR_MATCH_MODRM_REG       0x2

typedef struct TPRInstruction {
    uint8_t opcode;
    uint8_t modrm_reg;
    unsigned int flags;
    TPRAccess access;
    size_t length;
    off_t addr_offset;
} TPRInstruction;

/* must be sorted by length, shortest first */
static const TPRInstruction tpr_instr[] = {
    { /* mov abs to eax */
        .opcode = 0xa1,
        .access = TPR_ACCESS_READ,
        .length = 5,
        .addr_offset = 1,
    },
    { /* mov eax to abs */
        .opcode = 0xa3,
        .access = TPR_ACCESS_WRITE,
        .length = 5,
        .addr_offset = 1,
    },
    { /* mov r32 to r/m32 */
        .opcode = 0x89,
        .flags = TPR_INSTR_ABS_MODRM,
        .access = TPR_ACCESS_WRITE,
        .length = 6,
        .addr_offset = 2,
    },
    { /* mov r/m32 to r32 */
        .opcode = 0x8b,
        .flags = TPR_INSTR_ABS_MODRM,
        .access = TPR_ACCESS_READ,
        .length = 6,
        .addr_offset = 2,
    },
    { /* push r/m32 */
        .opcode = 0xff,
        .modrm_reg = 6,
        .flags = TPR_INSTR_ABS_MODRM | TPR_INSTR_MATCH_MODRM_REG,
        .access = TPR_ACCESS_READ,
        .length = 6,
        .addr_offset = 2,
    },
    { /* mov imm32, r/m32 (c7/0) */
        .opcode = 0xc7,
        .modrm_reg = 0,
        .flags = TPR_INSTR_ABS_MODRM | TPR_INSTR_MATCH_MODRM_REG,
        .access = TPR_ACCESS_WRITE,
        .length = 10,
        .addr_offset = 2,
    },
};

static void read_guest_rom_state(VAPICROMState *s)
{
    cpu_physical_memory_read(s->rom_state_paddr, &s->rom_state,
                             sizeof(GuestROMState));
}

static void write_guest_rom_state(VAPICROMState *s)
{
    cpu_physical_memory_write(s->rom_state_paddr, &s->rom_state,
                              sizeof(GuestROMState));
}

static void update_guest_rom_state(VAPICROMState *s)
{
    read_guest_rom_state(s);

    s->rom_state.real_tpr_addr = cpu_to_le32(s->real_tpr_addr);
    s->rom_state.vcpu_shift = cpu_to_le32(VAPIC_CPU_SHIFT);

    write_guest_rom_state(s);
}

static int find_real_tpr_addr(VAPICROMState *s, CPUX86State *env)
{
    CPUState *cs = CPU(x86_env_get_cpu(env));
    hwaddr paddr;
    target_ulong addr;

    if (s->state == VAPIC_ACTIVE) {
        return 0;
    }
    /*
     * If there is no prior TPR access instruction we could analyze (which is
     * the case after resume from hibernation), we need to scan the possible
     * virtual address space for the APIC mapping.
     */
    for (addr = 0xfffff000; addr >= 0x80000000; addr -= TARGET_PAGE_SIZE) {
        paddr = cpu_get_phys_page_debug(cs, addr);
        if (paddr != APIC_DEFAULT_ADDRESS) {
            continue;
        }
        s->real_tpr_addr = addr + 0x80;
        update_guest_rom_state(s);
        return 0;
    }
    return -1;
}

static uint8_t modrm_reg(uint8_t modrm)
{
    return (modrm >> 3) & 7;
}

static bool is_abs_modrm(uint8_t modrm)
{
    return (modrm & 0xc7) == 0x05;
}

static bool opcode_matches(uint8_t *opcode, const TPRInstruction *instr)
{
    return opcode[0] == instr->opcode &&
        (!(instr->flags & TPR_INSTR_ABS_MODRM) || is_abs_modrm(opcode[1])) &&
        (!(instr->flags & TPR_INSTR_MATCH_MODRM_REG) ||
         modrm_reg(opcode[1]) == instr->modrm_reg);
}

static int evaluate_tpr_instruction(VAPICROMState *s, X86CPU *cpu,
                                    target_ulong *pip, TPRAccess access)
{
    CPUState *cs = CPU(cpu);
    const TPRInstruction *instr;
    target_ulong ip = *pip;
    uint8_t opcode[2];
    uint32_t real_tpr_addr;
    int i;

    if ((ip & 0xf0000000ULL) != 0x80000000ULL &&
        (ip & 0xf0000000ULL) != 0xe0000000ULL) {
        return -1;
    }

    /*
     * Early Windows 2003 SMP initialization contains a
     *
     *   mov imm32, r/m32
     *
     * instruction that is patched by TPR optimization. The problem is that
     * RSP, used by the patched instruction, is zero, so the guest gets a
     * double fault and dies.
     */
    if (cpu->env.regs[R_ESP] == 0) {
        return -1;
    }

    if (kvm_enabled() && !kvm_irqchip_in_kernel()) {
        /*
         * KVM without kernel-based TPR access reporting will pass an IP that
         * points after the accessing instruction. So we need to look backward
         * to find the reason.
         */
        for (i = 0; i < ARRAY_SIZE(tpr_instr); i++) {
            instr = &tpr_instr[i];
            if (instr->access != access) {
                continue;
            }
            if (cpu_memory_rw_debug(cs, ip - instr->length, opcode,
                                    sizeof(opcode), 0) < 0) {
                return -1;
            }
            if (opcode_matches(opcode, instr)) {
                ip -= instr->length;
                goto instruction_ok;
            }
        }
        return -1;
    } else {
        if (cpu_memory_rw_debug(cs, ip, opcode, sizeof(opcode), 0) < 0) {
            return -1;
        }
        for (i = 0; i < ARRAY_SIZE(tpr_instr); i++) {
            instr = &tpr_instr[i];
            if (opcode_matches(opcode, instr)) {
                goto instruction_ok;
            }
        }
        return -1;
    }

instruction_ok:
    /*
     * Grab the virtual TPR address from the instruction
     * and update the cached values.
     */
    if (cpu_memory_rw_debug(cs, ip + instr->addr_offset,
                            (void *)&real_tpr_addr,
                            sizeof(real_tpr_addr), 0) < 0) {
        return -1;
    }
    real_tpr_addr = le32_to_cpu(real_tpr_addr);
    if ((real_tpr_addr & 0xfff) != 0x80) {
        return -1;
    }
    s->real_tpr_addr = real_tpr_addr;
    update_guest_rom_state(s);

    *pip = ip;
    return 0;
}

static int update_rom_mapping(VAPICROMState *s, CPUX86State *env, target_ulong ip)
{
    CPUState *cs = CPU(x86_env_get_cpu(env));
    hwaddr paddr;
    uint32_t rom_state_vaddr;
    uint32_t pos, patch, offset;

    /* nothing to do if already activated */
    if (s->state == VAPIC_ACTIVE) {
        return 0;
    }

    /* bail out if ROM init code was not executed (missing ROM?) */
    if (s->state == VAPIC_INACTIVE) {
        return -1;
    }

    /* find out virtual address of the ROM */
    rom_state_vaddr = s->rom_state_paddr + (ip & 0xf0000000);
    paddr = cpu_get_phys_page_debug(cs, rom_state_vaddr);
    if (paddr == -1) {
        return -1;
    }
    paddr += rom_state_vaddr & ~TARGET_PAGE_MASK;
    if (paddr != s->rom_state_paddr) {
        return -1;
    }
    read_guest_rom_state(s);
    if (memcmp(s->rom_state.signature, "kvm aPiC", 8) != 0) {
        return -1;
    }
    s->rom_state_vaddr = rom_state_vaddr;

    /* fixup addresses in ROM if needed */
    if (rom_state_vaddr == le32_to_cpu(s->rom_state.vaddr)) {
        return 0;
    }
    for (pos = le32_to_cpu(s->rom_state.fixup_start);
         pos < le32_to_cpu(s->rom_state.fixup_end);
         pos += 4) {
        cpu_physical_memory_read(paddr + pos - s->rom_state.vaddr,
                                 &offset, sizeof(offset));
        offset = le32_to_cpu(offset);
        cpu_physical_memory_read(paddr + offset, &patch, sizeof(patch));
        patch = le32_to_cpu(patch);
        patch += rom_state_vaddr - le32_to_cpu(s->rom_state.vaddr);
        patch = cpu_to_le32(patch);
        cpu_physical_memory_write(paddr + offset, &patch, sizeof(patch));
    }
    read_guest_rom_state(s);
    s->vapic_paddr = paddr + le32_to_cpu(s->rom_state.vapic_vaddr) -
        le32_to_cpu(s->rom_state.vaddr);

    return 0;
}

/*
 * Tries to read the unique processor number from the Kernel Processor Control
 * Region (KPCR) of 32-bit Windows XP and Server 2003. Returns -1 if the KPCR
 * cannot be accessed or is considered invalid. This also ensures that we are
 * not patching the wrong guest.
 */
static int get_kpcr_number(X86CPU *cpu)
{
    CPUX86State *env = &cpu->env;
    struct kpcr {
        uint8_t  fill1[0x1c];
        uint32_t self;
        uint8_t  fill2[0x31];
        uint8_t  number;
    } QEMU_PACKED kpcr;

    if (cpu_memory_rw_debug(CPU(cpu), env->segs[R_FS].base,
                            (void *)&kpcr, sizeof(kpcr), 0) < 0 ||
        kpcr.self != env->segs[R_FS].base) {
        return -1;
    }
    return kpcr.number;
}

static int vapic_enable(VAPICROMState *s, X86CPU *cpu)
{
    int cpu_number = get_kpcr_number(cpu);
    hwaddr vapic_paddr;
    static const uint8_t enabled = 1;

    if (cpu_number < 0) {
        return -1;
    }
    vapic_paddr = s->vapic_paddr +
        (((hwaddr)cpu_number) << VAPIC_CPU_SHIFT);
    cpu_physical_memory_write(vapic_paddr + offsetof(VAPICState, enabled),
                              &enabled, sizeof(enabled));
    apic_enable_vapic(cpu->apic_state, vapic_paddr);

    s->state = VAPIC_ACTIVE;

    return 0;
}

static void patch_byte(X86CPU *cpu, target_ulong addr, uint8_t byte)
{
    cpu_memory_rw_debug(CPU(cpu), addr, &byte, 1, 1);
}

static void patch_call(X86CPU *cpu, target_ulong ip, uint32_t target)
{
    uint32_t offset;

    offset = cpu_to_le32(target - ip - 5);
    patch_byte(cpu, ip, 0xe8); /* call near */
    cpu_memory_rw_debug(CPU(cpu), ip + 1, (void *)&offset, sizeof(offset), 1);
}

typedef struct PatchInfo {
    VAPICHandlers *handler;
    target_ulong ip;
} PatchInfo;

static void do_patch_instruction(CPUState *cs, run_on_cpu_data data)
{
    X86CPU *x86_cpu = X86_CPU(cs);
    PatchInfo *info = (PatchInfo *) data.host_ptr;
    VAPICHandlers *handlers = info->handler;
    target_ulong ip = info->ip;
    uint8_t opcode[2];
    uint32_t imm32 = 0;

    cpu_memory_rw_debug(cs, ip, opcode, sizeof(opcode), 0);

    switch (opcode[0]) {
    case 0x89: /* mov r32 to r/m32 */
        patch_byte(x86_cpu, ip, 0x50 + modrm_reg(opcode[1]));  /* push reg */
        patch_call(x86_cpu, ip + 1, handlers->set_tpr);
        break;
    case 0x8b: /* mov r/m32 to r32 */
        patch_byte(x86_cpu, ip, 0x90);
        patch_call(x86_cpu, ip + 1, handlers->get_tpr[modrm_reg(opcode[1])]);
        break;
    case 0xa1: /* mov abs to eax */
        patch_call(x86_cpu, ip, handlers->get_tpr[0]);
        break;
    case 0xa3: /* mov eax to abs */
        patch_call(x86_cpu, ip, handlers->set_tpr_eax);
        break;
    case 0xc7: /* mov imm32, r/m32 (c7/0) */
        patch_byte(x86_cpu, ip, 0x68);  /* push imm32 */
        cpu_memory_rw_debug(cs, ip + 6, (void *)&imm32, sizeof(imm32), 0);
        cpu_memory_rw_debug(cs, ip + 1, (void *)&imm32, sizeof(imm32), 1);
        patch_call(x86_cpu, ip + 5, handlers->set_tpr);
        break;
    case 0xff: /* push r/m32 */
        patch_byte(x86_cpu, ip, 0x50); /* push eax */
        patch_call(x86_cpu, ip + 1, handlers->get_tpr_stack);
        break;
    default:
        abort();
    }

    g_free(info);
}

static void patch_instruction(VAPICROMState *s, X86CPU *cpu, target_ulong ip)
{
    CPUState *cs = CPU(cpu);
    VAPICHandlers *handlers;
    PatchInfo *info;

<<<<<<< HEAD
    if (!kvm_enabled()) {
        /* tb_lock will be reset when cpu_loop_exit_noexc longjmps
         * back into the cpu_exec loop. */
        tb_lock();
        tb_gen_code(cs, current_pc, current_cs_base, current_flags, 1);
        cpu_loop_exit_noexc(cs);
=======
    if (smp_cpus == 1) {
        handlers = &s->rom_state.up;
    } else {
        handlers = &s->rom_state.mp;
>>>>>>> ba87166e
    }

    info  = g_new(PatchInfo, 1);
    info->handler = handlers;
    info->ip = ip;

    async_safe_run_on_cpu(cs, do_patch_instruction, RUN_ON_CPU_HOST_PTR(info));
}

void vapic_report_tpr_access(DeviceState *dev, CPUState *cs, target_ulong ip,
                             TPRAccess access)
{
    VAPICROMState *s = VAPIC(dev);
    X86CPU *cpu = X86_CPU(cs);
    CPUX86State *env = &cpu->env;

    cpu_synchronize_state(cs);

    if (evaluate_tpr_instruction(s, cpu, &ip, access) < 0) {
        if (s->state == VAPIC_ACTIVE) {
            vapic_enable(s, cpu);
        }
        return;
    }
    if (update_rom_mapping(s, env, ip) < 0) {
        return;
    }
    if (vapic_enable(s, cpu) < 0) {
        return;
    }
    patch_instruction(s, cpu, ip);
}

typedef struct VAPICEnableTPRReporting {
    DeviceState *apic;
    bool enable;
} VAPICEnableTPRReporting;

static void vapic_do_enable_tpr_reporting(CPUState *cpu, run_on_cpu_data data)
{
    VAPICEnableTPRReporting *info = data.host_ptr;
    apic_enable_tpr_access_reporting(info->apic, info->enable);
}

static void vapic_enable_tpr_reporting(bool enable)
{
    VAPICEnableTPRReporting info = {
        .enable = enable,
    };
    CPUState *cs;
    X86CPU *cpu;

    CPU_FOREACH(cs) {
        cpu = X86_CPU(cs);
        info.apic = cpu->apic_state;
        run_on_cpu(cs, vapic_do_enable_tpr_reporting, RUN_ON_CPU_HOST_PTR(&info));
    }
}

static void vapic_reset(DeviceState *dev)
{
    VAPICROMState *s = VAPIC(dev);

    s->state = VAPIC_INACTIVE;
    s->rom_state_paddr = 0;
    vapic_enable_tpr_reporting(false);
}

/*
 * Set the IRQ polling hypercalls to the supported variant:
 *  - vmcall if using KVM in-kernel irqchip
 *  - 32-bit VAPIC port write otherwise
 */
static int patch_hypercalls(VAPICROMState *s)
{
    hwaddr rom_paddr = s->rom_state_paddr & ROM_BLOCK_MASK;
    static const uint8_t vmcall_pattern[] = { /* vmcall */
        0xb8, 0x1, 0, 0, 0, 0xf, 0x1, 0xc1
    };
    static const uint8_t outl_pattern[] = { /* nop; outl %eax,0x7e */
        0xb8, 0x1, 0, 0, 0, 0x90, 0xe7, 0x7e
    };
    uint8_t alternates[2];
    const uint8_t *pattern;
    const uint8_t *patch;
    off_t pos;
    uint8_t *rom;

    rom = g_malloc(s->rom_size);
    cpu_physical_memory_read(rom_paddr, rom, s->rom_size);

    for (pos = 0; pos < s->rom_size - sizeof(vmcall_pattern); pos++) {
        if (kvm_irqchip_in_kernel()) {
            pattern = outl_pattern;
            alternates[0] = outl_pattern[7];
            alternates[1] = outl_pattern[7];
            patch = &vmcall_pattern[5];
        } else {
            pattern = vmcall_pattern;
            alternates[0] = vmcall_pattern[7];
            alternates[1] = 0xd9; /* AMD's VMMCALL */
            patch = &outl_pattern[5];
        }
        if (memcmp(rom + pos, pattern, 7) == 0 &&
            (rom[pos + 7] == alternates[0] || rom[pos + 7] == alternates[1])) {
            cpu_physical_memory_write(rom_paddr + pos + 5, patch, 3);
            /*
             * Don't flush the tb here. Under ordinary conditions, the patched
             * calls are miles away from the current IP. Under malicious
             * conditions, the guest could trick us to crash.
             */
        }
    }

    g_free(rom);
    return 0;
}

/*
 * For TCG mode or the time KVM honors read-only memory regions, we need to
 * enable write access to the option ROM so that variables can be updated by
 * the guest.
 */
static int vapic_map_rom_writable(VAPICROMState *s)
{
    hwaddr rom_paddr = s->rom_state_paddr & ROM_BLOCK_MASK;
    MemoryRegionSection section;
    MemoryRegion *as;
    size_t rom_size;
    uint8_t *ram;

    as = sysbus_address_space(&s->busdev);

    if (s->rom_mapped_writable) {
        memory_region_del_subregion(as, &s->rom);
        object_unparent(OBJECT(&s->rom));
    }

    /* grab RAM memory region (region @rom_paddr may still be pc.rom) */
    section = memory_region_find(as, 0, 1);

    /* read ROM size from RAM region */
    if (rom_paddr + 2 >= memory_region_size(section.mr)) {
        return -1;
    }
    ram = memory_region_get_ram_ptr(section.mr);
    rom_size = ram[rom_paddr + 2] * ROM_BLOCK_SIZE;
    if (rom_size == 0) {
        return -1;
    }
    s->rom_size = rom_size;

    /* We need to round to avoid creating subpages
     * from which we cannot run code. */
    rom_size += rom_paddr & ~TARGET_PAGE_MASK;
    rom_paddr &= TARGET_PAGE_MASK;
    rom_size = TARGET_PAGE_ALIGN(rom_size);

    memory_region_init_alias(&s->rom, OBJECT(s), "kvmvapic-rom", section.mr,
                             rom_paddr, rom_size);
    memory_region_add_subregion_overlap(as, rom_paddr, &s->rom, 1000);
    s->rom_mapped_writable = true;
    memory_region_unref(section.mr);

    return 0;
}

static int vapic_prepare(VAPICROMState *s)
{
    if (vapic_map_rom_writable(s) < 0) {
        return -1;
    }

    if (patch_hypercalls(s) < 0) {
        return -1;
    }

    vapic_enable_tpr_reporting(true);

    return 0;
}

static void vapic_write(void *opaque, hwaddr addr, uint64_t data,
                        unsigned int size)
{
    VAPICROMState *s = opaque;
    X86CPU *cpu;
    CPUX86State *env;
    hwaddr rom_paddr;

    if (!current_cpu) {
        return;
    }

    cpu_synchronize_state(current_cpu);
    cpu = X86_CPU(current_cpu);
    env = &cpu->env;

    /*
     * The VAPIC supports two PIO-based hypercalls, both via port 0x7E.
     *  o 16-bit write access:
     *    Reports the option ROM initialization to the hypervisor. Written
     *    value is the offset of the state structure in the ROM.
     *  o 8-bit write access:
     *    Reactivates the VAPIC after a guest hibernation, i.e. after the
     *    option ROM content has been re-initialized by a guest power cycle.
     *  o 32-bit write access:
     *    Poll for pending IRQs, considering the current VAPIC state.
     */
    switch (size) {
    case 2:
        if (s->state == VAPIC_INACTIVE) {
            rom_paddr = (env->segs[R_CS].base + env->eip) & ROM_BLOCK_MASK;
            s->rom_state_paddr = rom_paddr + data;

            s->state = VAPIC_STANDBY;
        }
        if (vapic_prepare(s) < 0) {
            s->state = VAPIC_INACTIVE;
            s->rom_state_paddr = 0;
            break;
        }
        break;
    case 1:
        if (kvm_enabled()) {
            /*
             * Disable triggering instruction in ROM by writing a NOP.
             *
             * We cannot do this in TCG mode as the reported IP is not
             * accurate.
             */
            pause_all_vcpus();
            patch_byte(cpu, env->eip - 2, 0x66);
            patch_byte(cpu, env->eip - 1, 0x90);
            resume_all_vcpus();
        }

        if (s->state == VAPIC_ACTIVE) {
            break;
        }
        if (update_rom_mapping(s, env, env->eip) < 0) {
            break;
        }
        if (find_real_tpr_addr(s, env) < 0) {
            break;
        }
        vapic_enable(s, cpu);
        break;
    default:
    case 4:
        if (!kvm_irqchip_in_kernel()) {
            apic_poll_irq(cpu->apic_state);
        }
        break;
    }
}

static uint64_t vapic_read(void *opaque, hwaddr addr, unsigned size)
{
    return 0xffffffff;
}

static const MemoryRegionOps vapic_ops = {
    .write = vapic_write,
    .read = vapic_read,
    .endianness = DEVICE_NATIVE_ENDIAN,
};

static void vapic_realize(DeviceState *dev, Error **errp)
{
    SysBusDevice *sbd = SYS_BUS_DEVICE(dev);
    VAPICROMState *s = VAPIC(dev);

    memory_region_init_io(&s->io, OBJECT(s), &vapic_ops, s, "kvmvapic", 2);
    sysbus_add_io(sbd, VAPIC_IO_PORT, &s->io);
    sysbus_init_ioports(sbd, VAPIC_IO_PORT, 2);

    option_rom[nb_option_roms].name = "kvmvapic.bin";
    option_rom[nb_option_roms].bootindex = -1;
    nb_option_roms++;
}

static void do_vapic_enable(CPUState *cs, run_on_cpu_data data)
{
    VAPICROMState *s = data.host_ptr;
    X86CPU *cpu = X86_CPU(cs);

    static const uint8_t enabled = 1;
    cpu_physical_memory_write(s->vapic_paddr + offsetof(VAPICState, enabled),
                              &enabled, sizeof(enabled));
    apic_enable_vapic(cpu->apic_state, s->vapic_paddr);
    s->state = VAPIC_ACTIVE;
}

static void kvmvapic_vm_state_change(void *opaque, int running,
                                     RunState state)
{
    VAPICROMState *s = opaque;
    uint8_t *zero;

    if (!running) {
        return;
    }

    if (s->state == VAPIC_ACTIVE) {
        if (smp_cpus == 1) {
            run_on_cpu(first_cpu, do_vapic_enable, RUN_ON_CPU_HOST_PTR(s));
        } else {
            zero = g_malloc0(s->rom_state.vapic_size);
            cpu_physical_memory_write(s->vapic_paddr, zero,
                                      s->rom_state.vapic_size);
            g_free(zero);
        }
    }

    qemu_del_vm_change_state_handler(s->vmsentry);
    s->vmsentry = NULL;
}

static int vapic_post_load(void *opaque, int version_id)
{
    VAPICROMState *s = opaque;

    /*
     * The old implementation of qemu-kvm did not provide the state
     * VAPIC_STANDBY. Reconstruct it.
     */
    if (s->state == VAPIC_INACTIVE && s->rom_state_paddr != 0) {
        s->state = VAPIC_STANDBY;
    }

    if (s->state != VAPIC_INACTIVE) {
        if (vapic_prepare(s) < 0) {
            return -1;
        }
    }

    if (!s->vmsentry) {
        s->vmsentry =
            qemu_add_vm_change_state_handler(kvmvapic_vm_state_change, s);
    }
    return 0;
}

static const VMStateDescription vmstate_handlers = {
    .name = "kvmvapic-handlers",
    .version_id = 1,
    .minimum_version_id = 1,
    .fields = (VMStateField[]) {
        VMSTATE_UINT32(set_tpr, VAPICHandlers),
        VMSTATE_UINT32(set_tpr_eax, VAPICHandlers),
        VMSTATE_UINT32_ARRAY(get_tpr, VAPICHandlers, 8),
        VMSTATE_UINT32(get_tpr_stack, VAPICHandlers),
        VMSTATE_END_OF_LIST()
    }
};

static const VMStateDescription vmstate_guest_rom = {
    .name = "kvmvapic-guest-rom",
    .version_id = 1,
    .minimum_version_id = 1,
    .fields = (VMStateField[]) {
        VMSTATE_UNUSED(8),     /* signature */
        VMSTATE_UINT32(vaddr, GuestROMState),
        VMSTATE_UINT32(fixup_start, GuestROMState),
        VMSTATE_UINT32(fixup_end, GuestROMState),
        VMSTATE_UINT32(vapic_vaddr, GuestROMState),
        VMSTATE_UINT32(vapic_size, GuestROMState),
        VMSTATE_UINT32(vcpu_shift, GuestROMState),
        VMSTATE_UINT32(real_tpr_addr, GuestROMState),
        VMSTATE_STRUCT(up, GuestROMState, 0, vmstate_handlers, VAPICHandlers),
        VMSTATE_STRUCT(mp, GuestROMState, 0, vmstate_handlers, VAPICHandlers),
        VMSTATE_END_OF_LIST()
    }
};

static const VMStateDescription vmstate_vapic = {
    .name = "kvm-tpr-opt",      /* compatible with qemu-kvm VAPIC */
    .version_id = 1,
    .minimum_version_id = 1,
    .post_load = vapic_post_load,
    .fields = (VMStateField[]) {
        VMSTATE_STRUCT(rom_state, VAPICROMState, 0, vmstate_guest_rom,
                       GuestROMState),
        VMSTATE_UINT32(state, VAPICROMState),
        VMSTATE_UINT32(real_tpr_addr, VAPICROMState),
        VMSTATE_UINT32(rom_state_vaddr, VAPICROMState),
        VMSTATE_UINT32(vapic_paddr, VAPICROMState),
        VMSTATE_UINT32(rom_state_paddr, VAPICROMState),
        VMSTATE_END_OF_LIST()
    }
};

static void vapic_class_init(ObjectClass *klass, void *data)
{
    DeviceClass *dc = DEVICE_CLASS(klass);

    dc->reset   = vapic_reset;
    dc->vmsd    = &vmstate_vapic;
    dc->realize = vapic_realize;
}

static const TypeInfo vapic_type = {
    .name          = TYPE_VAPIC,
    .parent        = TYPE_SYS_BUS_DEVICE,
    .instance_size = sizeof(VAPICROMState),
    .class_init    = vapic_class_init,
};

static void vapic_register(void)
{
    type_register_static(&vapic_type);
}

type_init(vapic_register);<|MERGE_RESOLUTION|>--- conflicted
+++ resolved
@@ -446,19 +446,10 @@
     VAPICHandlers *handlers;
     PatchInfo *info;
 
-<<<<<<< HEAD
-    if (!kvm_enabled()) {
-        /* tb_lock will be reset when cpu_loop_exit_noexc longjmps
-         * back into the cpu_exec loop. */
-        tb_lock();
-        tb_gen_code(cs, current_pc, current_cs_base, current_flags, 1);
-        cpu_loop_exit_noexc(cs);
-=======
     if (smp_cpus == 1) {
         handlers = &s->rom_state.up;
     } else {
         handlers = &s->rom_state.mp;
->>>>>>> ba87166e
     }
 
     info  = g_new(PatchInfo, 1);
