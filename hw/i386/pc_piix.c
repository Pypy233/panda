--- conflicted
+++ resolved
@@ -440,10 +440,7 @@
 {
     pc_i440fx_machine_options(m);
     m->alias = "pc";
-<<<<<<< HEAD
     m->is_default = 0;
-=======
-    m->is_default = 1;
     m->numa_auto_assign_ram = numa_legacy_auto_assign_ram;
 }
 
@@ -456,7 +453,6 @@
     m->is_default = 0;
     m->alias = NULL;
     SET_MACHINE_COMPAT(m, PC_COMPAT_2_9);
->>>>>>> 54affb3a
 }
 
 DEFINE_I440FX_MACHINE(v2_9, "pc-i440fx-2.9", NULL,
@@ -465,11 +461,8 @@
 static void pc_i440fx_2_8_machine_options(MachineClass *m)
 {
     pc_i440fx_2_9_machine_options(m);
-<<<<<<< HEAD
     m->is_default = 1;
     m->alias = NULL;
-=======
->>>>>>> 54affb3a
     SET_MACHINE_COMPAT(m, PC_COMPAT_2_8);
 }
 
