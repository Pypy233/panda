/*
 * QEMU System Emulator
 *
 * Copyright (c) 2003-2008 Fabrice Bellard
 *
 * Permission is hereby granted, free of charge, to any person obtaining a copy
 * of this software and associated documentation files (the "Software"), to deal
 * in the Software without restriction, including without limitation the rights
 * to use, copy, modify, merge, publish, distribute, sublicense, and/or sell
 * copies of the Software, and to permit persons to whom the Software is
 * furnished to do so, subject to the following conditions:
 *
 * The above copyright notice and this permission notice shall be included in
 * all copies or substantial portions of the Software.
 *
 * THE SOFTWARE IS PROVIDED "AS IS", WITHOUT WARRANTY OF ANY KIND, EXPRESS OR
 * IMPLIED, INCLUDING BUT NOT LIMITED TO THE WARRANTIES OF MERCHANTABILITY,
 * FITNESS FOR A PARTICULAR PURPOSE AND NONINFRINGEMENT. IN NO EVENT SHALL
 * THE AUTHORS OR COPYRIGHT HOLDERS BE LIABLE FOR ANY CLAIM, DAMAGES OR OTHER
 * LIABILITY, WHETHER IN AN ACTION OF CONTRACT, TORT OR OTHERWISE, ARISING FROM,
 * OUT OF OR IN CONNECTION WITH THE SOFTWARE OR THE USE OR OTHER DEALINGS IN
 * THE SOFTWARE.
 */

/*
 * The file was modified for S2E Selective Symbolic Execution Framework
 *
 * Copyright (c) 2010, Dependable Systems Laboratory, EPFL
 *
 * Currently maintained by:
 *    Volodymyr Kuznetsov <vova.kuznetsov@epfl.ch>
 *    Vitaly Chipounov <vitaly.chipounov@epfl.ch>
 *
 * All contributors are listed in S2E-AUTHORS file.
 *
 */

#include "qemu/osdep.h"
#include "qemu-version.h"
#include "qemu/cutils.h"
#include "qemu/help_option.h"
#include "qemu/uuid.h"

#ifdef CONFIG_SECCOMP
#include "sysemu/seccomp.h"
#endif

#if defined(CONFIG_VDE)
#include <libvdeplug.h>
#endif

#ifdef CONFIG_SDL
#if defined(__APPLE__) || defined(main)
#include <SDL.h>
int qemu_main(int argc, char **argv, char **envp);
int main(int argc, char **argv)
{
    return qemu_main(argc, argv, NULL);
}
#undef main
#define main qemu_main
#endif
#endif /* CONFIG_SDL */

#ifdef CONFIG_COCOA
#undef main
#define main qemu_main
#endif /* CONFIG_COCOA */


#include "qemu/error-report.h"
#include "qemu/sockets.h"
#include "hw/hw.h"
#include "hw/boards.h"
#include "sysemu/accel.h"
#include "hw/usb.h"
#include "hw/i386/pc.h"
#include "hw/isa/isa.h"
#include "hw/bt.h"
#include "sysemu/watchdog.h"
#include "hw/smbios/smbios.h"
#include "hw/xen/xen.h"
#include "hw/qdev.h"
#include "hw/loader.h"
#include "monitor/qdev.h"
#include "sysemu/bt.h"
#include "net/net.h"
#include "net/slirp.h"
#include "monitor/monitor.h"
#include "ui/console.h"
#include "ui/input.h"
#include "sysemu/sysemu.h"
#include "sysemu/numa.h"
#include "exec/gdbstub.h"
#include "qemu/timer.h"
#include "sysemu/char.h"
#include "qemu/bitmap.h"
#include "qemu/log.h"
#include "sysemu/blockdev.h"
#include "hw/block/block.h"
#include "migration/block.h"
#include "sysemu/tpm.h"
#include "sysemu/dma.h"
#include "audio/audio.h"
#include "migration/migration.h"
#include "sysemu/cpus.h"
#include "sysemu/kvm.h"
#include "qapi/qmp/qjson.h"
#include "qemu/option.h"
#include "qemu/config-file.h"
#include "qemu-options.h"
#include "qmp-commands.h"
#include "qemu/main-loop.h"
#ifdef CONFIG_VIRTFS
#include "fsdev/qemu-fsdev.h"
#endif
#include "sysemu/qtest.h"

#include "disas/disas.h"

#include "slirp/libslirp.h"

#include "trace.h"
#include "trace/control.h"
#include "qemu/queue.h"
#include "sysemu/cpus.h"
#include "sysemu/arch_init.h"

#include "ui/qemu-spice.h"
#include "qapi/string-input-visitor.h"
#include "qapi/opts-visitor.h"
#include "qom/object_interfaces.h"
#include "qapi-event.h"
#include "exec/semihost.h"
#include "crypto/init.h"
#include "sysemu/replay.h"
#include "qapi/qmp/qerror.h"
#include "sysemu/iothread.h"


extern void panda_cleanup(void);
extern bool panda_add_arg(const char *, int);
extern bool panda_load_plugin(const char *);
extern void panda_unload_plugins(void);
extern char *panda_plugin_path(const char *name);
void panda_set_os_name(char *os_name);

void pandalog_open(const char *path, const char *mode);
int  pandalog_close(void);
int pandalog = 0;
int panda_in_main_loop = 0;

#include "panda/rr/rr_log_all.h"

#ifdef CONFIG_LLVM
struct TCGLLVMContext;

extern struct TCGLLVMContext* tcg_llvm_ctx;
extern int generate_llvm;
extern int execute_llvm;
extern const int has_llvm_engine;

struct TCGLLVMContext* tcg_llvm_initialize(void);
void tcg_llvm_destroy(void);
#endif

#define MAX_VIRTIO_CONSOLES 1
#define MAX_SCLP_CONSOLES 1

static const char *data_dir[16];
static int data_dir_idx;
const char *bios_name = NULL;
enum vga_retrace_method vga_retrace_method = VGA_RETRACE_DUMB;
int request_opengl = -1;
int display_opengl;
const char* keyboard_layout = NULL;
ram_addr_t ram_size;
const char *mem_path = NULL;
int mem_prealloc = 0; /* force preallocation of physical target memory */
bool enable_mlock = false;
int nb_nics;
NICInfo nd_table[MAX_NICS];
int autostart;
static int rtc_utc = 1;
static int rtc_date_offset = -1; /* -1 means no change */
QEMUClockType rtc_clock;
int vga_interface_type = VGA_NONE;
static int full_screen = 0;
static int no_frame = 0;
int no_quit = 0;
static bool grab_on_hover;
CharDriverState *serial_hds[MAX_SERIAL_PORTS];
CharDriverState *parallel_hds[MAX_PARALLEL_PORTS];
CharDriverState *virtcon_hds[MAX_VIRTIO_CONSOLES];
CharDriverState *sclp_hds[MAX_SCLP_CONSOLES];
int win2k_install_hack = 0;
int singlestep = 0;
int smp_cpus = 1;
int max_cpus = 1;
int smp_cores = 1;
int smp_threads = 1;
int acpi_enabled = 1;
int no_hpet = 0;
int fd_bootchk = 1;
static int no_reboot;
int no_shutdown = 0;
int cursor_hide = 1;
int graphic_rotate = 0;
const char *watchdog;
QEMUOptionRom option_rom[MAX_OPTION_ROMS];
int nb_option_roms;
int old_param = 0;
const char *qemu_name;
int alt_grab = 0;
int ctrl_grab = 0;
unsigned int nb_prom_envs = 0;
const char *prom_envs[MAX_PROM_ENVS];
int boot_menu;
bool boot_strict;
uint8_t *boot_splash_filedata;
size_t boot_splash_filedata_size;
uint8_t qemu_extra_params_fw[2];

int icount_align_option;

/* The bytes in qemu_uuid are in the order specified by RFC4122, _not_ in the
 * little-endian "wire format" described in the SMBIOS 2.6 specification.
 */
QemuUUID qemu_uuid;
bool qemu_uuid_set;

static NotifierList exit_notifiers =
    NOTIFIER_LIST_INITIALIZER(exit_notifiers);

static NotifierList machine_init_done_notifiers =
    NOTIFIER_LIST_INITIALIZER(machine_init_done_notifiers);

bool xen_allowed;
uint32_t xen_domid;
enum xen_mode xen_mode = XEN_EMULATE;

static int has_defaults = 1;
static int default_serial = 1;
static int default_parallel = 1;
static int default_virtcon = 1;
static int default_sclp = 1;
static int default_monitor = 1;
static int default_floppy = 1;
static int default_cdrom = 1;
static int default_sdcard = 1;
static int default_vga = 1;
static int default_net = 1;

static struct {
    const char *driver;
    int *flag;
} default_list[] = {
    { .driver = "isa-serial",           .flag = &default_serial    },
    { .driver = "isa-parallel",         .flag = &default_parallel  },
    { .driver = "isa-fdc",              .flag = &default_floppy    },
    { .driver = "ide-cd",               .flag = &default_cdrom     },
    { .driver = "ide-hd",               .flag = &default_cdrom     },
    { .driver = "ide-drive",            .flag = &default_cdrom     },
    { .driver = "scsi-cd",              .flag = &default_cdrom     },
    { .driver = "virtio-serial-pci",    .flag = &default_virtcon   },
    { .driver = "virtio-serial",        .flag = &default_virtcon   },
    { .driver = "VGA",                  .flag = &default_vga       },
    { .driver = "isa-vga",              .flag = &default_vga       },
    { .driver = "cirrus-vga",           .flag = &default_vga       },
    { .driver = "isa-cirrus-vga",       .flag = &default_vga       },
    { .driver = "vmware-svga",          .flag = &default_vga       },
    { .driver = "qxl-vga",              .flag = &default_vga       },
    { .driver = "virtio-vga",           .flag = &default_vga       },
};

static QemuOptsList qemu_rtc_opts = {
    .name = "rtc",
    .head = QTAILQ_HEAD_INITIALIZER(qemu_rtc_opts.head),
    .desc = {
        {
            .name = "base",
            .type = QEMU_OPT_STRING,
        },{
            .name = "clock",
            .type = QEMU_OPT_STRING,
        },{
            .name = "driftfix",
            .type = QEMU_OPT_STRING,
        },
        { /* end of list */ }
    },
};

static QemuOptsList qemu_sandbox_opts = {
    .name = "sandbox",
    .implied_opt_name = "enable",
    .head = QTAILQ_HEAD_INITIALIZER(qemu_sandbox_opts.head),
    .desc = {
        {
            .name = "enable",
            .type = QEMU_OPT_BOOL,
        },
        { /* end of list */ }
    },
};

static QemuOptsList qemu_option_rom_opts = {
    .name = "option-rom",
    .implied_opt_name = "romfile",
    .head = QTAILQ_HEAD_INITIALIZER(qemu_option_rom_opts.head),
    .desc = {
        {
            .name = "bootindex",
            .type = QEMU_OPT_NUMBER,
        }, {
            .name = "romfile",
            .type = QEMU_OPT_STRING,
        },
        { /* end of list */ }
    },
};

static QemuOptsList qemu_machine_opts = {
    .name = "machine",
    .implied_opt_name = "type",
    .merge_lists = true,
    .head = QTAILQ_HEAD_INITIALIZER(qemu_machine_opts.head),
    .desc = {
        /*
         * no elements => accept any
         * sanity checking will happen later
         * when setting machine properties
         */
        { }
    },
};

static QemuOptsList qemu_boot_opts = {
    .name = "boot-opts",
    .implied_opt_name = "order",
    .merge_lists = true,
    .head = QTAILQ_HEAD_INITIALIZER(qemu_boot_opts.head),
    .desc = {
        {
            .name = "order",
            .type = QEMU_OPT_STRING,
        }, {
            .name = "once",
            .type = QEMU_OPT_STRING,
        }, {
            .name = "menu",
            .type = QEMU_OPT_BOOL,
        }, {
            .name = "splash",
            .type = QEMU_OPT_STRING,
        }, {
            .name = "splash-time",
            .type = QEMU_OPT_STRING,
        }, {
            .name = "reboot-timeout",
            .type = QEMU_OPT_STRING,
        }, {
            .name = "strict",
            .type = QEMU_OPT_BOOL,
        },
        { /*End of list */ }
    },
};

static QemuOptsList qemu_add_fd_opts = {
    .name = "add-fd",
    .head = QTAILQ_HEAD_INITIALIZER(qemu_add_fd_opts.head),
    .desc = {
        {
            .name = "fd",
            .type = QEMU_OPT_NUMBER,
            .help = "file descriptor of which a duplicate is added to fd set",
        },{
            .name = "set",
            .type = QEMU_OPT_NUMBER,
            .help = "ID of the fd set to add fd to",
        },{
            .name = "opaque",
            .type = QEMU_OPT_STRING,
            .help = "free-form string used to describe fd",
        },
        { /* end of list */ }
    },
};

static QemuOptsList qemu_object_opts = {
    .name = "object",
    .implied_opt_name = "qom-type",
    .head = QTAILQ_HEAD_INITIALIZER(qemu_object_opts.head),
    .desc = {
        { }
    },
};

static QemuOptsList qemu_tpmdev_opts = {
    .name = "tpmdev",
    .implied_opt_name = "type",
    .head = QTAILQ_HEAD_INITIALIZER(qemu_tpmdev_opts.head),
    .desc = {
        /* options are defined in the TPM backends */
        { /* end of list */ }
    },
};

static QemuOptsList qemu_realtime_opts = {
    .name = "realtime",
    .head = QTAILQ_HEAD_INITIALIZER(qemu_realtime_opts.head),
    .desc = {
        {
            .name = "mlock",
            .type = QEMU_OPT_BOOL,
        },
        { /* end of list */ }
    },
};

static QemuOptsList qemu_msg_opts = {
    .name = "msg",
    .head = QTAILQ_HEAD_INITIALIZER(qemu_msg_opts.head),
    .desc = {
        {
            .name = "timestamp",
            .type = QEMU_OPT_BOOL,
        },
        { /* end of list */ }
    },
};

static QemuOptsList qemu_name_opts = {
    .name = "name",
    .implied_opt_name = "guest",
    .merge_lists = true,
    .head = QTAILQ_HEAD_INITIALIZER(qemu_name_opts.head),
    .desc = {
        {
            .name = "guest",
            .type = QEMU_OPT_STRING,
            .help = "Sets the name of the guest.\n"
                    "This name will be displayed in the SDL window caption.\n"
                    "The name will also be used for the VNC server",
        }, {
            .name = "process",
            .type = QEMU_OPT_STRING,
            .help = "Sets the name of the QEMU process, as shown in top etc",
        }, {
            .name = "debug-threads",
            .type = QEMU_OPT_BOOL,
            .help = "When enabled, name the individual threads; defaults off.\n"
                    "NOTE: The thread names are for debugging and not a\n"
                    "stable API.",
        },
        { /* End of list */ }
    },
};

static QemuOptsList qemu_mem_opts = {
    .name = "memory",
    .implied_opt_name = "size",
    .head = QTAILQ_HEAD_INITIALIZER(qemu_mem_opts.head),
    .merge_lists = true,
    .desc = {
        {
            .name = "size",
            .type = QEMU_OPT_SIZE,
        },
        {
            .name = "slots",
            .type = QEMU_OPT_NUMBER,
        },
        {
            .name = "maxmem",
            .type = QEMU_OPT_SIZE,
        },
        { /* end of list */ }
    },
};

static QemuOptsList qemu_icount_opts = {
    .name = "icount",
    .implied_opt_name = "shift",
    .merge_lists = true,
    .head = QTAILQ_HEAD_INITIALIZER(qemu_icount_opts.head),
    .desc = {
        {
            .name = "shift",
            .type = QEMU_OPT_STRING,
        }, {
            .name = "align",
            .type = QEMU_OPT_BOOL,
        }, {
            .name = "sleep",
            .type = QEMU_OPT_BOOL,
        }, {
            .name = "rr",
            .type = QEMU_OPT_STRING,
        }, {
            .name = "rrfile",
            .type = QEMU_OPT_STRING,
        },
        { /* end of list */ }
    },
};

static QemuOptsList qemu_semihosting_config_opts = {
    .name = "semihosting-config",
    .implied_opt_name = "enable",
    .head = QTAILQ_HEAD_INITIALIZER(qemu_semihosting_config_opts.head),
    .desc = {
        {
            .name = "enable",
            .type = QEMU_OPT_BOOL,
        }, {
            .name = "target",
            .type = QEMU_OPT_STRING,
        }, {
            .name = "arg",
            .type = QEMU_OPT_STRING,
        },
        { /* end of list */ }
    },
};

static QemuOptsList qemu_fw_cfg_opts = {
    .name = "fw_cfg",
    .implied_opt_name = "name",
    .head = QTAILQ_HEAD_INITIALIZER(qemu_fw_cfg_opts.head),
    .desc = {
        {
            .name = "name",
            .type = QEMU_OPT_STRING,
            .help = "Sets the fw_cfg name of the blob to be inserted",
        }, {
            .name = "file",
            .type = QEMU_OPT_STRING,
            .help = "Sets the name of the file from which\n"
                    "the fw_cfg blob will be loaded",
        }, {
            .name = "string",
            .type = QEMU_OPT_STRING,
            .help = "Sets content of the blob to be inserted from a string",
        },
        { /* end of list */ }
    },
};

#ifdef CONFIG_LIBISCSI
static QemuOptsList qemu_iscsi_opts = {
    .name = "iscsi",
    .head = QTAILQ_HEAD_INITIALIZER(qemu_iscsi_opts.head),
    .desc = {
        {
            .name = "user",
            .type = QEMU_OPT_STRING,
            .help = "username for CHAP authentication to target",
        },{
            .name = "password",
            .type = QEMU_OPT_STRING,
            .help = "password for CHAP authentication to target",
        },{
            .name = "password-secret",
            .type = QEMU_OPT_STRING,
            .help = "ID of the secret providing password for CHAP "
                    "authentication to target",
        },{
            .name = "header-digest",
            .type = QEMU_OPT_STRING,
            .help = "HeaderDigest setting. "
                    "{CRC32C|CRC32C-NONE|NONE-CRC32C|NONE}",
        },{
            .name = "initiator-name",
            .type = QEMU_OPT_STRING,
            .help = "Initiator iqn name to use when connecting",
        },{
            .name = "timeout",
            .type = QEMU_OPT_NUMBER,
            .help = "Request timeout in seconds (default 0 = no timeout)",
        },
        { /* end of list */ }
    },
};
#endif

/**
 * Get machine options
 *
 * Returns: machine options (never null).
 */
QemuOpts *qemu_get_machine_opts(void)
{
    return qemu_find_opts_singleton("machine");
}

const char *qemu_get_vm_name(void)
{
    return qemu_name;
}

static void res_free(void)
{
    g_free(boot_splash_filedata);
    boot_splash_filedata = NULL;
}

static int default_driver_check(void *opaque, QemuOpts *opts, Error **errp)
{
    const char *driver = qemu_opt_get(opts, "driver");
    int i;

    if (!driver)
        return 0;
    for (i = 0; i < ARRAY_SIZE(default_list); i++) {
        if (strcmp(default_list[i].driver, driver) != 0)
            continue;
        *(default_list[i].flag) = 0;
    }
    return 0;
}

/***********************************************************/
/* QEMU state */

static RunState current_run_state = RUN_STATE_PRELAUNCH;

/* We use RUN_STATE__MAX but any invalid value will do */
static RunState vmstop_requested = RUN_STATE__MAX;
static QemuMutex vmstop_lock;

typedef struct {
    RunState from;
    RunState to;
} RunStateTransition;

static const RunStateTransition runstate_transitions_def[] = {
    /*     from      ->     to      */
    { RUN_STATE_DEBUG, RUN_STATE_RUNNING },
    { RUN_STATE_DEBUG, RUN_STATE_FINISH_MIGRATE },
    { RUN_STATE_DEBUG, RUN_STATE_PRELAUNCH },

    { RUN_STATE_INMIGRATE, RUN_STATE_INTERNAL_ERROR },
    { RUN_STATE_INMIGRATE, RUN_STATE_IO_ERROR },
    { RUN_STATE_INMIGRATE, RUN_STATE_PAUSED },
    { RUN_STATE_INMIGRATE, RUN_STATE_RUNNING },
    { RUN_STATE_INMIGRATE, RUN_STATE_SHUTDOWN },
    { RUN_STATE_INMIGRATE, RUN_STATE_SUSPENDED },
    { RUN_STATE_INMIGRATE, RUN_STATE_WATCHDOG },
    { RUN_STATE_INMIGRATE, RUN_STATE_GUEST_PANICKED },
    { RUN_STATE_INMIGRATE, RUN_STATE_FINISH_MIGRATE },
    { RUN_STATE_INMIGRATE, RUN_STATE_PRELAUNCH },
    { RUN_STATE_INMIGRATE, RUN_STATE_POSTMIGRATE },

    { RUN_STATE_INTERNAL_ERROR, RUN_STATE_PAUSED },
    { RUN_STATE_INTERNAL_ERROR, RUN_STATE_FINISH_MIGRATE },
    { RUN_STATE_INTERNAL_ERROR, RUN_STATE_PRELAUNCH },

    { RUN_STATE_IO_ERROR, RUN_STATE_RUNNING },
    { RUN_STATE_IO_ERROR, RUN_STATE_FINISH_MIGRATE },
    { RUN_STATE_IO_ERROR, RUN_STATE_PRELAUNCH },

    { RUN_STATE_PAUSED, RUN_STATE_RUNNING },
    { RUN_STATE_PAUSED, RUN_STATE_FINISH_MIGRATE },
    { RUN_STATE_PAUSED, RUN_STATE_PRELAUNCH },

    { RUN_STATE_POSTMIGRATE, RUN_STATE_RUNNING },
    { RUN_STATE_POSTMIGRATE, RUN_STATE_FINISH_MIGRATE },
    { RUN_STATE_POSTMIGRATE, RUN_STATE_PRELAUNCH },

    { RUN_STATE_PRELAUNCH, RUN_STATE_RUNNING },
    { RUN_STATE_PRELAUNCH, RUN_STATE_FINISH_MIGRATE },
    { RUN_STATE_PRELAUNCH, RUN_STATE_INMIGRATE },

    { RUN_STATE_FINISH_MIGRATE, RUN_STATE_RUNNING },
    { RUN_STATE_FINISH_MIGRATE, RUN_STATE_POSTMIGRATE },
    { RUN_STATE_FINISH_MIGRATE, RUN_STATE_PRELAUNCH },

    { RUN_STATE_RESTORE_VM, RUN_STATE_RUNNING },
    { RUN_STATE_RESTORE_VM, RUN_STATE_PRELAUNCH },

    { RUN_STATE_RUNNING, RUN_STATE_DEBUG },
    { RUN_STATE_RUNNING, RUN_STATE_INTERNAL_ERROR },
    { RUN_STATE_RUNNING, RUN_STATE_IO_ERROR },
    { RUN_STATE_RUNNING, RUN_STATE_PAUSED },
    { RUN_STATE_RUNNING, RUN_STATE_FINISH_MIGRATE },
    { RUN_STATE_RUNNING, RUN_STATE_RESTORE_VM },
    { RUN_STATE_RUNNING, RUN_STATE_SAVE_VM },
    { RUN_STATE_RUNNING, RUN_STATE_SHUTDOWN },
    { RUN_STATE_RUNNING, RUN_STATE_WATCHDOG },
    { RUN_STATE_RUNNING, RUN_STATE_GUEST_PANICKED },

    { RUN_STATE_SAVE_VM, RUN_STATE_RUNNING },

    { RUN_STATE_SHUTDOWN, RUN_STATE_PAUSED },
    { RUN_STATE_SHUTDOWN, RUN_STATE_FINISH_MIGRATE },
    { RUN_STATE_SHUTDOWN, RUN_STATE_PRELAUNCH },

    { RUN_STATE_DEBUG, RUN_STATE_SUSPENDED },
    { RUN_STATE_RUNNING, RUN_STATE_SUSPENDED },
    { RUN_STATE_SUSPENDED, RUN_STATE_RUNNING },
    { RUN_STATE_SUSPENDED, RUN_STATE_FINISH_MIGRATE },
    { RUN_STATE_SUSPENDED, RUN_STATE_PRELAUNCH },

    { RUN_STATE_WATCHDOG, RUN_STATE_RUNNING },
    { RUN_STATE_WATCHDOG, RUN_STATE_FINISH_MIGRATE },
    { RUN_STATE_WATCHDOG, RUN_STATE_PRELAUNCH },

    { RUN_STATE_GUEST_PANICKED, RUN_STATE_RUNNING },
    { RUN_STATE_GUEST_PANICKED, RUN_STATE_FINISH_MIGRATE },
    { RUN_STATE_GUEST_PANICKED, RUN_STATE_PRELAUNCH },

    { RUN_STATE__MAX, RUN_STATE__MAX },
};

static bool runstate_valid_transitions[RUN_STATE__MAX][RUN_STATE__MAX];

bool runstate_check(RunState state)
{
    return current_run_state == state;
}

bool runstate_store(char *str, size_t size)
{
    const char *state = RunState_lookup[current_run_state];
    size_t len = strlen(state) + 1;

    if (len > size) {
        return false;
    }
    memcpy(str, state, len);
    return true;
}

static void runstate_init(void)
{
    const RunStateTransition *p;

    memset(&runstate_valid_transitions, 0, sizeof(runstate_valid_transitions));
    for (p = &runstate_transitions_def[0]; p->from != RUN_STATE__MAX; p++) {
        runstate_valid_transitions[p->from][p->to] = true;
    }

    qemu_mutex_init(&vmstop_lock);
}

/* This function will abort() on invalid state transitions */
void runstate_set(RunState new_state)
{
    assert(new_state < RUN_STATE__MAX);

    if (current_run_state == new_state) {
        return;
    }

    if (!runstate_valid_transitions[current_run_state][new_state]) {
        error_report("invalid runstate transition: '%s' -> '%s'",
                     RunState_lookup[current_run_state],
                     RunState_lookup[new_state]);
        abort();
    }
    trace_runstate_set(new_state);
    current_run_state = new_state;
}

int runstate_is_running(void)
{
    return runstate_check(RUN_STATE_RUNNING);
}

bool runstate_needs_reset(void)
{
    return runstate_check(RUN_STATE_INTERNAL_ERROR) ||
        runstate_check(RUN_STATE_SHUTDOWN);
}

StatusInfo *qmp_query_status(Error **errp)
{
    StatusInfo *info = g_malloc0(sizeof(*info));

    info->running = runstate_is_running();
    info->singlestep = singlestep;
    info->status = current_run_state;

    return info;
}

static bool qemu_vmstop_requested(RunState *r)
{
    qemu_mutex_lock(&vmstop_lock);
    *r = vmstop_requested;
    vmstop_requested = RUN_STATE__MAX;
    qemu_mutex_unlock(&vmstop_lock);
    return *r < RUN_STATE__MAX;
}

void qemu_system_vmstop_request_prepare(void)
{
    qemu_mutex_lock(&vmstop_lock);
}

void qemu_system_vmstop_request(RunState state)
{
    vmstop_requested = state;
    qemu_mutex_unlock(&vmstop_lock);
    qemu_notify_event();
}

void vm_start(void)
{
    RunState requested;

    qemu_vmstop_requested(&requested);
    if (runstate_is_running() && requested == RUN_STATE__MAX) {
        return;
    }

    /* Ensure that a STOP/RESUME pair of events is emitted if a
     * vmstop request was pending.  The BLOCK_IO_ERROR event, for
     * example, according to documentation is always followed by
     * the STOP event.
     */
    if (runstate_is_running()) {
        qapi_event_send_stop(&error_abort);
    } else {
        replay_enable_events();
        cpu_enable_ticks();
        runstate_set(RUN_STATE_RUNNING);
        vm_state_notify(1, RUN_STATE_RUNNING);
        resume_all_vcpus();
    }

    qapi_event_send_resume(&error_abort);
}


/***********************************************************/
/* real time host monotonic timer */

static time_t qemu_time(void)
{
    return qemu_clock_get_ms(QEMU_CLOCK_HOST) / 1000;
}

/***********************************************************/
/* host time/date access */
void qemu_get_timedate(struct tm *tm, int offset)
{
    time_t ti = qemu_time();

    ti += offset;
    if (rtc_date_offset == -1) {
        if (rtc_utc)
            gmtime_r(&ti, tm);
        else
            localtime_r(&ti, tm);
    } else {
        ti -= rtc_date_offset;
        gmtime_r(&ti, tm);
    }
}

int qemu_timedate_diff(struct tm *tm)
{
    time_t seconds;

    if (rtc_date_offset == -1)
        if (rtc_utc)
            seconds = mktimegm(tm);
        else {
            struct tm tmp = *tm;
            tmp.tm_isdst = -1; /* use timezone to figure it out */
            seconds = mktime(&tmp);
	}
    else
        seconds = mktimegm(tm) + rtc_date_offset;

    return seconds - qemu_time();
}

static void configure_rtc_date_offset(const char *startdate, int legacy)
{
    time_t rtc_start_date;
    struct tm tm;

    if (!strcmp(startdate, "now") && legacy) {
        rtc_date_offset = -1;
    } else {
        if (sscanf(startdate, "%d-%d-%dT%d:%d:%d",
                   &tm.tm_year,
                   &tm.tm_mon,
                   &tm.tm_mday,
                   &tm.tm_hour,
                   &tm.tm_min,
                   &tm.tm_sec) == 6) {
            /* OK */
        } else if (sscanf(startdate, "%d-%d-%d",
                          &tm.tm_year,
                          &tm.tm_mon,
                          &tm.tm_mday) == 3) {
            tm.tm_hour = 0;
            tm.tm_min = 0;
            tm.tm_sec = 0;
        } else {
            goto date_fail;
        }
        tm.tm_year -= 1900;
        tm.tm_mon--;
        rtc_start_date = mktimegm(&tm);
        if (rtc_start_date == -1) {
        date_fail:
            error_report("invalid date format");
            error_printf("valid formats: "
                         "'2006-06-17T16:01:21' or '2006-06-17'\n");
            exit(1);
        }
        rtc_date_offset = qemu_time() - rtc_start_date;
    }
}

static void configure_rtc(QemuOpts *opts)
{
    const char *value;

    value = qemu_opt_get(opts, "base");
    if (value) {
        if (!strcmp(value, "utc")) {
            rtc_utc = 1;
        } else if (!strcmp(value, "localtime")) {
            Error *blocker = NULL;
            rtc_utc = 0;
            error_setg(&blocker, QERR_REPLAY_NOT_SUPPORTED,
                      "-rtc base=localtime");
            replay_add_blocker(blocker);
        } else {
            configure_rtc_date_offset(value, 0);
        }
    }
    value = qemu_opt_get(opts, "clock");
    if (value) {
        if (!strcmp(value, "host")) {
            rtc_clock = QEMU_CLOCK_HOST;
        } else if (!strcmp(value, "rt")) {
            rtc_clock = QEMU_CLOCK_REALTIME;
        } else if (!strcmp(value, "vm")) {
            rtc_clock = QEMU_CLOCK_VIRTUAL;
        } else {
            error_report("invalid option value '%s'", value);
            exit(1);
        }
    }
    value = qemu_opt_get(opts, "driftfix");
    if (value) {
        if (!strcmp(value, "slew")) {
            static GlobalProperty slew_lost_ticks = {
                .driver   = "mc146818rtc",
                .property = "lost_tick_policy",
                .value    = "slew",
            };

            qdev_prop_register_global(&slew_lost_ticks);
        } else if (!strcmp(value, "none")) {
            /* discard is default */
        } else {
            error_report("invalid option value '%s'", value);
            exit(1);
        }
    }
}

/***********************************************************/
/* Bluetooth support */
static int nb_hcis;
static int cur_hci;
static struct HCIInfo *hci_table[MAX_NICS];

struct HCIInfo *qemu_next_hci(void)
{
    if (cur_hci == nb_hcis)
        return &null_hci;

    return hci_table[cur_hci++];
}

static int bt_hci_parse(const char *str)
{
    struct HCIInfo *hci;
    bdaddr_t bdaddr;

    if (nb_hcis >= MAX_NICS) {
        error_report("too many bluetooth HCIs (max %i)", MAX_NICS);
        return -1;
    }

    hci = hci_init(str);
    if (!hci)
        return -1;

    bdaddr.b[0] = 0x52;
    bdaddr.b[1] = 0x54;
    bdaddr.b[2] = 0x00;
    bdaddr.b[3] = 0x12;
    bdaddr.b[4] = 0x34;
    bdaddr.b[5] = 0x56 + nb_hcis;
    hci->bdaddr_set(hci, bdaddr.b);

    hci_table[nb_hcis++] = hci;

    return 0;
}

static void bt_vhci_add(int vlan_id)
{
    struct bt_scatternet_s *vlan = qemu_find_bt_vlan(vlan_id);

    if (!vlan->slave)
        error_report("warning: adding a VHCI to an empty scatternet %i",
                     vlan_id);

    bt_vhci_init(bt_new_hci(vlan));
}

static struct bt_device_s *bt_device_add(const char *opt)
{
    struct bt_scatternet_s *vlan;
    int vlan_id = 0;
    char *endp = strstr(opt, ",vlan=");
    int len = (endp ? endp - opt : strlen(opt)) + 1;
    char devname[10];

    pstrcpy(devname, MIN(sizeof(devname), len), opt);

    if (endp) {
        vlan_id = strtol(endp + 6, &endp, 0);
        if (*endp) {
            error_report("unrecognised bluetooth vlan Id");
            return 0;
        }
    }

    vlan = qemu_find_bt_vlan(vlan_id);

    if (!vlan->slave)
        error_report("warning: adding a slave device to an empty scatternet %i",
                     vlan_id);

    if (!strcmp(devname, "keyboard"))
        return bt_keyboard_init(vlan);

    error_report("unsupported bluetooth device '%s'", devname);
    return 0;
}

static int bt_parse(const char *opt)
{
    const char *endp, *p;
    int vlan;

    if (strstart(opt, "hci", &endp)) {
        if (!*endp || *endp == ',') {
            if (*endp)
                if (!strstart(endp, ",vlan=", 0))
                    opt = endp + 1;

            return bt_hci_parse(opt);
       }
    } else if (strstart(opt, "vhci", &endp)) {
        if (!*endp || *endp == ',') {
            if (*endp) {
                if (strstart(endp, ",vlan=", &p)) {
                    vlan = strtol(p, (char **) &endp, 0);
                    if (*endp) {
                        error_report("bad scatternet '%s'", p);
                        return 1;
                    }
                } else {
                    error_report("bad parameter '%s'", endp + 1);
                    return 1;
                }
            } else
                vlan = 0;

            bt_vhci_add(vlan);
            return 0;
        }
    } else if (strstart(opt, "device:", &endp))
        return !bt_device_add(endp);

    error_report("bad bluetooth parameter '%s'", opt);
    return 1;
}

static int parse_sandbox(void *opaque, QemuOpts *opts, Error **errp)
{
    /* FIXME: change this to true for 1.3 */
    if (qemu_opt_get_bool(opts, "enable", false)) {
#ifdef CONFIG_SECCOMP
        if (seccomp_start() < 0) {
            error_report("failed to install seccomp syscall filter "
                         "in the kernel");
            return -1;
        }
#else
        error_report("seccomp support is disabled");
        return -1;
#endif
    }

    return 0;
}

static int parse_name(void *opaque, QemuOpts *opts, Error **errp)
{
    const char *proc_name;

    if (qemu_opt_get(opts, "debug-threads")) {
        qemu_thread_naming(qemu_opt_get_bool(opts, "debug-threads", false));
    }
    qemu_name = qemu_opt_get(opts, "guest");

    proc_name = qemu_opt_get(opts, "process");
    if (proc_name) {
        os_set_proc_name(proc_name);
    }

    return 0;
}

bool defaults_enabled(void)
{
    return has_defaults;
}

#ifndef _WIN32
static int parse_add_fd(void *opaque, QemuOpts *opts, Error **errp)
{
    int fd, dupfd, flags;
    int64_t fdset_id;
    const char *fd_opaque = NULL;
    AddfdInfo *fdinfo;

    fd = qemu_opt_get_number(opts, "fd", -1);
    fdset_id = qemu_opt_get_number(opts, "set", -1);
    fd_opaque = qemu_opt_get(opts, "opaque");

    if (fd < 0) {
        error_report("fd option is required and must be non-negative");
        return -1;
    }

    if (fd <= STDERR_FILENO) {
        error_report("fd cannot be a standard I/O stream");
        return -1;
    }

    /*
     * All fds inherited across exec() necessarily have FD_CLOEXEC
     * clear, while qemu sets FD_CLOEXEC on all other fds used internally.
     */
    flags = fcntl(fd, F_GETFD);
    if (flags == -1 || (flags & FD_CLOEXEC)) {
        error_report("fd is not valid or already in use");
        return -1;
    }

    if (fdset_id < 0) {
        error_report("set option is required and must be non-negative");
        return -1;
    }

#ifdef F_DUPFD_CLOEXEC
    dupfd = fcntl(fd, F_DUPFD_CLOEXEC, 0);
#else
    dupfd = dup(fd);
    if (dupfd != -1) {
        qemu_set_cloexec(dupfd);
    }
#endif
    if (dupfd == -1) {
        error_report("error duplicating fd: %s", strerror(errno));
        return -1;
    }

    /* add the duplicate fd, and optionally the opaque string, to the fd set */
    fdinfo = monitor_fdset_add_fd(dupfd, true, fdset_id, !!fd_opaque, fd_opaque,
                                  &error_abort);
    g_free(fdinfo);

    return 0;
}

static int cleanup_add_fd(void *opaque, QemuOpts *opts, Error **errp)
{
    int fd;

    fd = qemu_opt_get_number(opts, "fd", -1);
    close(fd);

    return 0;
}
#endif

/***********************************************************/
/* QEMU Block devices */

#define HD_OPTS "media=disk"
#define CDROM_OPTS "media=cdrom"
#define FD_OPTS ""
#define PFLASH_OPTS ""
#define MTD_OPTS ""
#define SD_OPTS ""

static int drive_init_func(void *opaque, QemuOpts *opts, Error **errp)
{
    BlockInterfaceType *block_default_type = opaque;

    return drive_new(opts, *block_default_type) == NULL;
}

static int drive_enable_snapshot(void *opaque, QemuOpts *opts, Error **errp)
{
    if (qemu_opt_get(opts, "snapshot") == NULL) {
        qemu_opt_set(opts, "snapshot", "on", &error_abort);
    }
    return 0;
}

static void default_drive(int enable, int snapshot, BlockInterfaceType type,
                          int index, const char *optstr)
{
    QemuOpts *opts;
    DriveInfo *dinfo;

    if (!enable || drive_get_by_index(type, index)) {
        return;
    }

    opts = drive_add(type, index, NULL, optstr);
    if (snapshot) {
        drive_enable_snapshot(NULL, opts, NULL);
    }

    dinfo = drive_new(opts, type);
    if (!dinfo) {
        exit(1);
    }
    dinfo->is_default = true;

}

static QemuOptsList qemu_smp_opts = {
    .name = "smp-opts",
    .implied_opt_name = "cpus",
    .merge_lists = true,
    .head = QTAILQ_HEAD_INITIALIZER(qemu_smp_opts.head),
    .desc = {
        {
            .name = "cpus",
            .type = QEMU_OPT_NUMBER,
        }, {
            .name = "sockets",
            .type = QEMU_OPT_NUMBER,
        }, {
            .name = "cores",
            .type = QEMU_OPT_NUMBER,
        }, {
            .name = "threads",
            .type = QEMU_OPT_NUMBER,
        }, {
            .name = "maxcpus",
            .type = QEMU_OPT_NUMBER,
        },
        { /*End of list */ }
    },
};

static void smp_parse(QemuOpts *opts)
{
    if (opts) {
        unsigned cpus    = qemu_opt_get_number(opts, "cpus", 0);
        unsigned sockets = qemu_opt_get_number(opts, "sockets", 0);
        unsigned cores   = qemu_opt_get_number(opts, "cores", 0);
        unsigned threads = qemu_opt_get_number(opts, "threads", 0);

        /* compute missing values, prefer sockets over cores over threads */
        if (cpus == 0 || sockets == 0) {
            sockets = sockets > 0 ? sockets : 1;
            cores = cores > 0 ? cores : 1;
            threads = threads > 0 ? threads : 1;
            if (cpus == 0) {
                cpus = cores * threads * sockets;
            }
        } else if (cores == 0) {
            threads = threads > 0 ? threads : 1;
            cores = cpus / (sockets * threads);
            cores = cores > 0 ? cores : 1;
        } else if (threads == 0) {
            threads = cpus / (cores * sockets);
            threads = threads > 0 ? threads : 1;
        } else if (sockets * cores * threads < cpus) {
            error_report("cpu topology: "
                         "sockets (%u) * cores (%u) * threads (%u) < "
                         "smp_cpus (%u)",
                         sockets, cores, threads, cpus);
            exit(1);
        }

        max_cpus = qemu_opt_get_number(opts, "maxcpus", cpus);

        if (max_cpus > MAX_CPUMASK_BITS) {
            error_report("unsupported number of maxcpus");
            exit(1);
        }

        if (max_cpus < cpus) {
            error_report("maxcpus must be equal to or greater than smp");
            exit(1);
        }

        if (sockets * cores * threads > max_cpus) {
            error_report("cpu topology: "
                         "sockets (%u) * cores (%u) * threads (%u) > "
                         "maxcpus (%u)",
                         sockets, cores, threads, max_cpus);
            exit(1);
        }

        smp_cpus = cpus;
        smp_cores = cores;
        smp_threads = threads;
    }

    if (smp_cpus > 1) {
        Error *blocker = NULL;
        error_setg(&blocker, QERR_REPLAY_NOT_SUPPORTED, "smp");
        replay_add_blocker(blocker);
    }
}

static void realtime_init(void)
{
    if (enable_mlock) {
        if (os_mlock() < 0) {
            error_report("locking memory failed");
            exit(1);
        }
    }
}


static void configure_msg(QemuOpts *opts)
{
    enable_timestamp_msg = qemu_opt_get_bool(opts, "timestamp", true);
}

/***********************************************************/
/* Semihosting */

typedef struct SemihostingConfig {
    bool enabled;
    SemihostingTarget target;
    const char **argv;
    int argc;
    const char *cmdline; /* concatenated argv */
} SemihostingConfig;

static SemihostingConfig semihosting;

bool semihosting_enabled(void)
{
    return semihosting.enabled;
}

SemihostingTarget semihosting_get_target(void)
{
    return semihosting.target;
}

const char *semihosting_get_arg(int i)
{
    if (i >= semihosting.argc) {
        return NULL;
    }
    return semihosting.argv[i];
}

int semihosting_get_argc(void)
{
    return semihosting.argc;
}

const char *semihosting_get_cmdline(void)
{
    if (semihosting.cmdline == NULL && semihosting.argc > 0) {
        semihosting.cmdline = g_strjoinv(" ", (gchar **)semihosting.argv);
    }
    return semihosting.cmdline;
}

static int add_semihosting_arg(void *opaque,
                               const char *name, const char *val,
                               Error **errp)
{
    SemihostingConfig *s = opaque;
    if (strcmp(name, "arg") == 0) {
        s->argc++;
        /* one extra element as g_strjoinv() expects NULL-terminated array */
        s->argv = g_realloc(s->argv, (s->argc + 1) * sizeof(void *));
        s->argv[s->argc - 1] = val;
        s->argv[s->argc] = NULL;
    }
    return 0;
}

/* Use strings passed via -kernel/-append to initialize semihosting.argv[] */
static inline void semihosting_arg_fallback(const char *file, const char *cmd)
{
    char *cmd_token;

    /* argv[0] */
    add_semihosting_arg(&semihosting, "arg", file, NULL);

    /* split -append and initialize argv[1..n] */
    cmd_token = strtok(g_strdup(cmd), " ");
    while (cmd_token) {
        add_semihosting_arg(&semihosting, "arg", cmd_token, NULL);
        cmd_token = strtok(NULL, " ");
    }
}

/* Now we still need this for compatibility with XEN. */
bool has_igd_gfx_passthru;
static void igd_gfx_passthru(void)
{
    has_igd_gfx_passthru = current_machine->igd_gfx_passthru;
}

/***********************************************************/
/* USB devices */

static int usb_device_add(const char *devname)
{
    USBDevice *dev = NULL;
#ifndef CONFIG_LINUX
    const char *p;
#endif

    if (!machine_usb(current_machine)) {
        return -1;
    }

    /* drivers with .usbdevice_name entry in USBDeviceInfo */
    dev = usbdevice_create(devname);
    if (dev)
        goto done;

    /* the other ones */
#ifndef CONFIG_LINUX
    /* only the linux version is qdev-ified, usb-bsd still needs this */
    if (strstart(devname, "host:", &p)) {
        dev = usb_host_device_open(usb_bus_find(-1), p);
    }
#endif
    if (!dev)
        return -1;

done:
    return 0;
}

static int usb_device_del(const char *devname)
{
    int bus_num, addr;
    const char *p;

    if (strstart(devname, "host:", &p)) {
        return -1;
    }

    if (!machine_usb(current_machine)) {
        return -1;
    }

    p = strchr(devname, '.');
    if (!p)
        return -1;
    bus_num = strtoul(devname, NULL, 0);
    addr = strtoul(p + 1, NULL, 0);

    return usb_device_delete_addr(bus_num, addr);
}

static int usb_parse(const char *cmdline)
{
    int r;
    r = usb_device_add(cmdline);
    if (r < 0) {
        error_report("could not add USB device '%s'", cmdline);
    }
    return r;
}

void hmp_usb_add(Monitor *mon, const QDict *qdict)
{
    const char *devname = qdict_get_str(qdict, "devname");
    if (usb_device_add(devname) < 0) {
        error_report("could not add USB device '%s'", devname);
    }
}

void hmp_usb_del(Monitor *mon, const QDict *qdict)
{
    const char *devname = qdict_get_str(qdict, "devname");
    if (usb_device_del(devname) < 0) {
        error_report("could not delete USB device '%s'", devname);
    }
}

/***********************************************************/
/* machine registration */

MachineState *current_machine;

static MachineClass *find_machine(const char *name)
{
    GSList *el, *machines = object_class_get_list(TYPE_MACHINE, false);
    MachineClass *mc = NULL;

    for (el = machines; el; el = el->next) {
        MachineClass *temp = el->data;

        if (!strcmp(temp->name, name)) {
            mc = temp;
            break;
        }
        if (temp->alias &&
            !strcmp(temp->alias, name)) {
            mc = temp;
            break;
        }
    }

    g_slist_free(machines);
    return mc;
}

MachineClass *find_default_machine(void)
{
    GSList *el, *machines = object_class_get_list(TYPE_MACHINE, false);
    MachineClass *mc = NULL;

    for (el = machines; el; el = el->next) {
        MachineClass *temp = el->data;

        if (temp->is_default) {
            mc = temp;
            break;
        }
    }

    g_slist_free(machines);
    return mc;
}

MachineInfoList *qmp_query_machines(Error **errp)
{
    GSList *el, *machines = object_class_get_list(TYPE_MACHINE, false);
    MachineInfoList *mach_list = NULL;

    for (el = machines; el; el = el->next) {
        MachineClass *mc = el->data;
        MachineInfoList *entry;
        MachineInfo *info;

        info = g_malloc0(sizeof(*info));
        if (mc->is_default) {
            info->has_is_default = true;
            info->is_default = true;
        }

        if (mc->alias) {
            info->has_alias = true;
            info->alias = g_strdup(mc->alias);
        }

        info->name = g_strdup(mc->name);
        info->cpu_max = !mc->max_cpus ? 1 : mc->max_cpus;
        info->hotpluggable_cpus = !!mc->query_hotpluggable_cpus;

        entry = g_malloc0(sizeof(*entry));
        entry->value = info;
        entry->next = mach_list;
        mach_list = entry;
    }

    g_slist_free(machines);
    return mach_list;
}

static int machine_help_func(QemuOpts *opts, MachineState *machine)
{
    ObjectProperty *prop;
    ObjectPropertyIterator iter;

    if (!qemu_opt_has_help_opt(opts)) {
        return 0;
    }

    object_property_iter_init(&iter, OBJECT(machine));
    while ((prop = object_property_iter_next(&iter))) {
        if (!prop->set) {
            continue;
        }

        error_printf("%s.%s=%s", MACHINE_GET_CLASS(machine)->name,
                     prop->name, prop->type);
        if (prop->description) {
            error_printf(" (%s)\n", prop->description);
        } else {
            error_printf("\n");
        }
    }

    return 1;
}

/***********************************************************/
/* main execution loop */

struct vm_change_state_entry {
    VMChangeStateHandler *cb;
    void *opaque;
    QLIST_ENTRY (vm_change_state_entry) entries;
};

static QLIST_HEAD(vm_change_state_head, vm_change_state_entry) vm_change_state_head;

VMChangeStateEntry *qemu_add_vm_change_state_handler(VMChangeStateHandler *cb,
                                                     void *opaque)
{
    VMChangeStateEntry *e;

    e = g_malloc0(sizeof (*e));

    e->cb = cb;
    e->opaque = opaque;
    QLIST_INSERT_HEAD(&vm_change_state_head, e, entries);
    return e;
}

void qemu_del_vm_change_state_handler(VMChangeStateEntry *e)
{
    QLIST_REMOVE (e, entries);
    g_free (e);
}

void vm_state_notify(int running, RunState state)
{
    VMChangeStateEntry *e, *next;

    trace_vm_state_notify(running, state);

    QLIST_FOREACH_SAFE(e, &vm_change_state_head, entries, next) {
        e->cb(e->opaque, running, state);
    }
}

/* reset/shutdown handler */

typedef struct QEMUResetEntry {
    QTAILQ_ENTRY(QEMUResetEntry) entry;
    QEMUResetHandler *func;
    void *opaque;
} QEMUResetEntry;

static QTAILQ_HEAD(reset_handlers, QEMUResetEntry) reset_handlers =
    QTAILQ_HEAD_INITIALIZER(reset_handlers);
static int reset_requested;
static int shutdown_requested, shutdown_signal = -1;
static pid_t shutdown_pid;
static int powerdown_requested;
static int debug_requested;
static int suspend_requested;
static WakeupReason wakeup_reason;
static NotifierList powerdown_notifiers =
    NOTIFIER_LIST_INITIALIZER(powerdown_notifiers);
static NotifierList suspend_notifiers =
    NOTIFIER_LIST_INITIALIZER(suspend_notifiers);
static NotifierList wakeup_notifiers =
    NOTIFIER_LIST_INITIALIZER(wakeup_notifiers);
static uint32_t wakeup_reason_mask = ~(1 << QEMU_WAKEUP_REASON_NONE);

int qemu_shutdown_requested_get(void)
{
    return shutdown_requested;
}

int qemu_reset_requested_get(void)
{
    return reset_requested;
}

static int qemu_shutdown_requested(void)
{
    return atomic_xchg(&shutdown_requested, 0);
}

static void qemu_kill_report(void)
{
    if (!qtest_driver() && shutdown_signal != -1) {
        if (shutdown_pid == 0) {
            /* This happens for eg ^C at the terminal, so it's worth
             * avoiding printing an odd message in that case.
             */
            error_report("terminating on signal %d", shutdown_signal);
        } else {
            char *shutdown_cmd = qemu_get_pid_name(shutdown_pid);

            error_report("terminating on signal %d from pid " FMT_pid " (%s)",
                         shutdown_signal, shutdown_pid,
                         shutdown_cmd ? shutdown_cmd : "<unknown process>");
            g_free(shutdown_cmd);
        }
        shutdown_signal = -1;
    }
}

static int qemu_reset_requested(void)
{
    int r = reset_requested;
    if (r && replay_checkpoint(CHECKPOINT_RESET_REQUESTED)) {
        reset_requested = 0;
        return r;
    }
    return false;
}

static int qemu_suspend_requested(void)
{
    int r = suspend_requested;
    if (r && replay_checkpoint(CHECKPOINT_SUSPEND_REQUESTED)) {
        suspend_requested = 0;
        return r;
    }
    return false;
}

static WakeupReason qemu_wakeup_requested(void)
{
    return wakeup_reason;
}

static int qemu_powerdown_requested(void)
{
    int r = powerdown_requested;
    powerdown_requested = 0;
    return r;
}

static int qemu_debug_requested(void)
{
    int r = debug_requested;
    debug_requested = 0;
    return r;
}

void qemu_register_reset(QEMUResetHandler *func, void *opaque)
{
    QEMUResetEntry *re = g_malloc0(sizeof(QEMUResetEntry));

    re->func = func;
    re->opaque = opaque;
    QTAILQ_INSERT_TAIL(&reset_handlers, re, entry);
}

void qemu_unregister_reset(QEMUResetHandler *func, void *opaque)
{
    QEMUResetEntry *re;

    QTAILQ_FOREACH(re, &reset_handlers, entry) {
        if (re->func == func && re->opaque == opaque) {
            QTAILQ_REMOVE(&reset_handlers, re, entry);
            g_free(re);
            return;
        }
    }
}

void qemu_devices_reset(void)
{
    QEMUResetEntry *re, *nre;

    /* reset all devices */
    QTAILQ_FOREACH_SAFE(re, &reset_handlers, entry, nre) {
        re->func(re->opaque);
    }
}

void qemu_system_reset(bool report)
{
    MachineClass *mc;

    mc = current_machine ? MACHINE_GET_CLASS(current_machine) : NULL;

    cpu_synchronize_all_states();

    if (mc && mc->reset) {
        mc->reset();
    } else {
        qemu_devices_reset();
    }
    if (report) {
        qapi_event_send_reset(&error_abort);
    }
    cpu_synchronize_all_post_reset();
}

void qemu_system_guest_panicked(void)
{
    if (current_cpu) {
        current_cpu->crash_occurred = true;
    }
    qapi_event_send_guest_panicked(GUEST_PANIC_ACTION_PAUSE, &error_abort);
    vm_stop(RUN_STATE_GUEST_PANICKED);
}

void qemu_system_reset_request(void)
{
    if (no_reboot) {
        shutdown_requested = 1;
    } else {
        reset_requested = 1;
    }
    cpu_stop_current();
    qemu_notify_event();
}

static void qemu_system_suspend(void)
{
    pause_all_vcpus();
    notifier_list_notify(&suspend_notifiers, NULL);
    runstate_set(RUN_STATE_SUSPENDED);
    qapi_event_send_suspend(&error_abort);
}

void qemu_system_suspend_request(void)
{
    if (runstate_check(RUN_STATE_SUSPENDED)) {
        return;
    }
    suspend_requested = 1;
    cpu_stop_current();
    qemu_notify_event();
}

void qemu_register_suspend_notifier(Notifier *notifier)
{
    notifier_list_add(&suspend_notifiers, notifier);
}

void qemu_system_wakeup_request(WakeupReason reason)
{
    trace_system_wakeup_request(reason);

    if (!runstate_check(RUN_STATE_SUSPENDED)) {
        return;
    }
    if (!(wakeup_reason_mask & (1 << reason))) {
        return;
    }
    runstate_set(RUN_STATE_RUNNING);
    wakeup_reason = reason;
    qemu_notify_event();
}

void qemu_system_wakeup_enable(WakeupReason reason, bool enabled)
{
    if (enabled) {
        wakeup_reason_mask |= (1 << reason);
    } else {
        wakeup_reason_mask &= ~(1 << reason);
    }
}

void qemu_register_wakeup_notifier(Notifier *notifier)
{
    notifier_list_add(&wakeup_notifiers, notifier);
}

void qemu_system_killed(int signal, pid_t pid)
{
    shutdown_signal = signal;
    shutdown_pid = pid;
    no_shutdown = 0;

    /* Cannot call qemu_system_shutdown_request directly because
     * we are in a signal handler.
     */
    shutdown_requested = 1;
    qemu_notify_event();
}

void qemu_system_shutdown_request(void)
{
    trace_qemu_system_shutdown_request();
    replay_shutdown_request();
    shutdown_requested = 1;
    qemu_notify_event();
}

static void qemu_system_powerdown(void)
{
    qapi_event_send_powerdown(&error_abort);
    notifier_list_notify(&powerdown_notifiers, NULL);
}

void qemu_system_powerdown_request(void)
{
    trace_qemu_system_powerdown_request();
    powerdown_requested = 1;
    qemu_notify_event();
}

void qemu_register_powerdown_notifier(Notifier *notifier)
{
    notifier_list_add(&powerdown_notifiers, notifier);
}

void qemu_system_debug_request(void)
{
    debug_requested = 1;
    qemu_notify_event();
}

static bool main_loop_should_exit(void)
{
    RunState r;
    if (qemu_debug_requested()) {
        vm_stop(RUN_STATE_DEBUG);
    }
    if (qemu_suspend_requested()) {
        qemu_system_suspend();
    }
    if (qemu_shutdown_requested()) {
        qemu_kill_report();
        qapi_event_send_shutdown(&error_abort);
        if (no_shutdown) {
            vm_stop(RUN_STATE_SHUTDOWN);
        } else {
            return true;
        }
    }
    if (qemu_reset_requested()) {
        pause_all_vcpus();
        qemu_system_reset(VMRESET_REPORT);
        resume_all_vcpus();
        if (!runstate_check(RUN_STATE_RUNNING) &&
                !runstate_check(RUN_STATE_INMIGRATE)) {
            runstate_set(RUN_STATE_PRELAUNCH);
        }
    }
    if (qemu_wakeup_requested()) {
        pause_all_vcpus();
        qemu_system_reset(VMRESET_SILENT);
        notifier_list_notify(&wakeup_notifiers, &wakeup_reason);
        wakeup_reason = QEMU_WAKEUP_REASON_NONE;
        resume_all_vcpus();
        qapi_event_send_wakeup(&error_abort);
    }
    if (qemu_powerdown_requested()) {
        qemu_system_powerdown();
    }
    if (qemu_vmstop_requested(&r)) {
        vm_stop(r);
    }
    return false;
}

#ifdef CONFIG_LLVM
static void tcg_llvm_cleanup(void)
{
    if(tcg_llvm_ctx) {
        tcg_llvm_destroy();
        tcg_llvm_ctx = NULL;
    }
}
#endif

static void main_loop(void)
{
    bool nonblocking;
    int last_io = 0;
#ifdef CONFIG_PROFILER
    int64_t ti;
#endif
    do {
        nonblocking = !kvm_enabled() && !xen_enabled() && last_io > 0;
#ifdef CONFIG_PROFILER
        ti = profile_getclock();
#endif
        last_io = main_loop_wait(nonblocking);

        // rr: check for begin/end record/replay
        sigset_t blockset, oldset;

        // create a signal set containing just ALARM and USR2
        sigemptyset(&blockset);
        sigaddset(&blockset, SIGALRM);
        sigaddset(&blockset, SIGUSR2);
        sigaddset(&blockset, SIGIO);

        if (__builtin_expect(rr_record_requested, 0)) {
            //block signals
            sigprocmask(SIG_BLOCK, &blockset, &oldset);
            rr_do_begin_record(rr_requested_name, first_cpu);
            rr_record_requested = 0;
            //unblock signals
            sigprocmask(SIG_SETMASK, &oldset, NULL);
        }

        //mz 05.2012 We have the global mutex here, so this should be OK.
        if (rr_end_record_requested && rr_in_record()) {
            rr_do_end_record();
            rr_reset_state(first_cpu);
            rr_end_record_requested = 0;
            vm_start();
        }
        if (rr_end_replay_requested && rr_in_replay()) {
            //mz restore timers
            qemu_clock_run_all_timers();
            //mz FIXME this is used in the monitor for do_stop()??
            rr_do_end_replay(/*is_error=*/0);
            rr_end_replay_requested = 0;
            vm_stop(RUN_STATE_PAUSED);
        }

#ifdef CONFIG_PROFILER
        dev_time += profile_getclock() - ti;
#endif
    } while (!main_loop_should_exit());
}

static void version(void)
{
    printf("QEMU emulator version " QEMU_VERSION QEMU_PKGVERSION ", "
           QEMU_COPYRIGHT "\n");
}

static void help(int exitcode)
{
    version();
    printf("usage: %s [options] [disk_image]\n\n"
           "'disk_image' is a raw hard disk image for IDE hard disk 0\n\n",
            error_get_progname());

#define QEMU_OPTIONS_GENERATE_HELP
#include "qemu-options-wrapper.h"

    printf("\nDuring emulation, the following keys are useful:\n"
           "ctrl-alt-f      toggle full screen\n"
           "ctrl-alt-n      switch to virtual console 'n'\n"
           "ctrl-alt        toggle mouse and keyboard grab\n"
           "\n"
           "When using -nographic, press 'ctrl-a h' to get some help.\n");

    exit(exitcode);
}

#define HAS_ARG 0x0001

typedef struct QEMUOption {
    const char *name;
    int flags;
    int index;
    uint32_t arch_mask;
} QEMUOption;

static const QEMUOption qemu_options[] = {
    { "h", 0, QEMU_OPTION_h, QEMU_ARCH_ALL },
#define QEMU_OPTIONS_GENERATE_OPTIONS
#include "qemu-options-wrapper.h"
    { NULL },
};

typedef struct VGAInterfaceInfo {
    const char *opt_name;    /* option name */
    const char *name;        /* human-readable name */
    /* Class names indicating that support is available.
     * If no class is specified, the interface is always available */
    const char *class_names[2];
} VGAInterfaceInfo;

static VGAInterfaceInfo vga_interfaces[VGA_TYPE_MAX] = {
    [VGA_NONE] = {
        .opt_name = "none",
    },
    [VGA_STD] = {
        .opt_name = "std",
        .name = "standard VGA",
        .class_names = { "VGA", "isa-vga" },
    },
    [VGA_CIRRUS] = {
        .opt_name = "cirrus",
        .name = "Cirrus VGA",
        .class_names = { "cirrus-vga", "isa-cirrus-vga" },
    },
    [VGA_VMWARE] = {
        .opt_name = "vmware",
        .name = "VMWare SVGA",
        .class_names = { "vmware-svga" },
    },
    [VGA_VIRTIO] = {
        .opt_name = "virtio",
        .name = "Virtio VGA",
        .class_names = { "virtio-vga" },
    },
    [VGA_QXL] = {
        .opt_name = "qxl",
        .name = "QXL VGA",
        .class_names = { "qxl-vga" },
    },
    [VGA_TCX] = {
        .opt_name = "tcx",
        .name = "TCX framebuffer",
        .class_names = { "SUNW,tcx" },
    },
    [VGA_CG3] = {
        .opt_name = "cg3",
        .name = "CG3 framebuffer",
        .class_names = { "cgthree" },
    },
    [VGA_XENFB] = {
        .opt_name = "xenfb",
    },
};

static bool vga_interface_available(VGAInterfaceType t)
{
    VGAInterfaceInfo *ti = &vga_interfaces[t];

    assert(t < VGA_TYPE_MAX);
    return !ti->class_names[0] ||
           object_class_by_name(ti->class_names[0]) ||
           object_class_by_name(ti->class_names[1]);
}

static void select_vgahw(const char *p)
{
    const char *opts;
    int t;

    assert(vga_interface_type == VGA_NONE);
    for (t = 0; t < VGA_TYPE_MAX; t++) {
        VGAInterfaceInfo *ti = &vga_interfaces[t];
        if (ti->opt_name && strstart(p, ti->opt_name, &opts)) {
            if (!vga_interface_available(t)) {
                error_report("%s not available", ti->name);
                exit(1);
            }
            vga_interface_type = t;
            break;
        }
    }
    if (t == VGA_TYPE_MAX) {
    invalid_vga:
        error_report("unknown vga type: %s", p);
        exit(1);
    }
    while (*opts) {
        const char *nextopt;

        if (strstart(opts, ",retrace=", &nextopt)) {
            opts = nextopt;
            if (strstart(opts, "dumb", &nextopt))
                vga_retrace_method = VGA_RETRACE_DUMB;
            else if (strstart(opts, "precise", &nextopt))
                vga_retrace_method = VGA_RETRACE_PRECISE;
            else goto invalid_vga;
        } else goto invalid_vga;
        opts = nextopt;
    }
}

typedef enum DisplayType {
    DT_DEFAULT,
    DT_CURSES,
    DT_SDL,
    DT_COCOA,
    DT_GTK,
    DT_NONE,
} DisplayType;

static DisplayType select_display(const char *p)
{
    const char *opts;
    DisplayType display = DT_DEFAULT;

    if (strstart(p, "sdl", &opts)) {
#ifdef CONFIG_SDL
        display = DT_SDL;
        while (*opts) {
            const char *nextopt;

            if (strstart(opts, ",frame=", &nextopt)) {
                opts = nextopt;
                if (strstart(opts, "on", &nextopt)) {
                    no_frame = 0;
                } else if (strstart(opts, "off", &nextopt)) {
                    no_frame = 1;
                } else {
                    goto invalid_sdl_args;
                }
            } else if (strstart(opts, ",alt_grab=", &nextopt)) {
                opts = nextopt;
                if (strstart(opts, "on", &nextopt)) {
                    alt_grab = 1;
                } else if (strstart(opts, "off", &nextopt)) {
                    alt_grab = 0;
                } else {
                    goto invalid_sdl_args;
                }
            } else if (strstart(opts, ",ctrl_grab=", &nextopt)) {
                opts = nextopt;
                if (strstart(opts, "on", &nextopt)) {
                    ctrl_grab = 1;
                } else if (strstart(opts, "off", &nextopt)) {
                    ctrl_grab = 0;
                } else {
                    goto invalid_sdl_args;
                }
            } else if (strstart(opts, ",window_close=", &nextopt)) {
                opts = nextopt;
                if (strstart(opts, "on", &nextopt)) {
                    no_quit = 0;
                } else if (strstart(opts, "off", &nextopt)) {
                    no_quit = 1;
                } else {
                    goto invalid_sdl_args;
                }
            } else if (strstart(opts, ",gl=", &nextopt)) {
                opts = nextopt;
                if (strstart(opts, "on", &nextopt)) {
                    request_opengl = 1;
                } else if (strstart(opts, "off", &nextopt)) {
                    request_opengl = 0;
                } else {
                    goto invalid_sdl_args;
                }
            } else {
            invalid_sdl_args:
                error_report("invalid SDL option string");
                exit(1);
            }
            opts = nextopt;
        }
#else
        error_report("SDL support is disabled");
        exit(1);
#endif
    } else if (strstart(p, "vnc", &opts)) {
        if (*opts == '=') {
            vnc_parse(opts + 1, &error_fatal);
        } else {
            error_report("VNC requires a display argument vnc=<display>");
            exit(1);
        }
    } else if (strstart(p, "curses", &opts)) {
#ifdef CONFIG_CURSES
        display = DT_CURSES;
#else
        error_report("curses support is disabled");
        exit(1);
#endif
    } else if (strstart(p, "gtk", &opts)) {
#ifdef CONFIG_GTK
        display = DT_GTK;
        while (*opts) {
            const char *nextopt;

            if (strstart(opts, ",grab_on_hover=", &nextopt)) {
                opts = nextopt;
                if (strstart(opts, "on", &nextopt)) {
                    grab_on_hover = true;
                } else if (strstart(opts, "off", &nextopt)) {
                    grab_on_hover = false;
                } else {
                    goto invalid_gtk_args;
                }
            } else if (strstart(opts, ",gl=", &nextopt)) {
                opts = nextopt;
                if (strstart(opts, "on", &nextopt)) {
                    request_opengl = 1;
                } else if (strstart(opts, "off", &nextopt)) {
                    request_opengl = 0;
                } else {
                    goto invalid_gtk_args;
                }
            } else {
            invalid_gtk_args:
                error_report("invalid GTK option string");
                exit(1);
            }
            opts = nextopt;
        }
#else
        error_report("GTK support is disabled");
        exit(1);
#endif
    } else if (strstart(p, "none", &opts)) {
        display = DT_NONE;
    } else {
        error_report("unknown display type");
        exit(1);
    }

    return display;
}

static int balloon_parse(const char *arg)
{
    QemuOpts *opts;

    if (strcmp(arg, "none") == 0) {
        return 0;
    }

    if (!strncmp(arg, "virtio", 6)) {
        if (arg[6] == ',') {
            /* have params -> parse them */
            opts = qemu_opts_parse_noisily(qemu_find_opts("device"), arg + 7,
                                           false);
            if (!opts)
                return  -1;
        } else {
            /* create empty opts */
            opts = qemu_opts_create(qemu_find_opts("device"), NULL, 0,
                                    &error_abort);
        }
        qemu_opt_set(opts, "driver", "virtio-balloon", &error_abort);
        return 0;
    }

    return -1;
}

char *qemu_find_file(int type, const char *name)
{
    int i;
    const char *subdir;
    char *buf;

    /* Try the name as a straight path first */
    if (access(name, R_OK) == 0) {
        trace_load_file(name, name);
        return g_strdup(name);
    }

    switch (type) {
    case QEMU_FILE_TYPE_BIOS:
        subdir = "";
        break;
    case QEMU_FILE_TYPE_KEYMAP:
        subdir = "keymaps/";
        break;
    default:
        abort();
    }

    for (i = 0; i < data_dir_idx; i++) {
        buf = g_strdup_printf("%s/%s%s", data_dir[i], subdir, name);
        if (access(buf, R_OK) == 0) {
            trace_load_file(name, buf);
            return buf;
        }
        g_free(buf);
    }
    return NULL;
}

static inline bool nonempty_str(const char *str)
{
    return str && *str;
}

static int parse_fw_cfg(void *opaque, QemuOpts *opts, Error **errp)
{
    gchar *buf;
    size_t size;
    const char *name, *file, *str;
    FWCfgState *fw_cfg = (FWCfgState *) opaque;

    if (fw_cfg == NULL) {
        error_report("fw_cfg device not available");
        return -1;
    }
    name = qemu_opt_get(opts, "name");
    file = qemu_opt_get(opts, "file");
    str = qemu_opt_get(opts, "string");

    /* we need name and either a file or the content string */
    if (!(nonempty_str(name) && (nonempty_str(file) || nonempty_str(str)))) {
        error_report("invalid argument(s)");
        return -1;
    }
    if (nonempty_str(file) && nonempty_str(str)) {
        error_report("file and string are mutually exclusive");
        return -1;
    }
    if (strlen(name) > FW_CFG_MAX_FILE_PATH - 1) {
        error_report("name too long (max. %d char)", FW_CFG_MAX_FILE_PATH - 1);
        return -1;
    }
    if (strncmp(name, "opt/", 4) != 0) {
        error_report("warning: externally provided fw_cfg item names "
                     "should be prefixed with \"opt/\"");
    }
    if (nonempty_str(str)) {
        size = strlen(str); /* NUL terminator NOT included in fw_cfg blob */
        buf = g_memdup(str, size);
    } else {
        if (!g_file_get_contents(file, &buf, &size, NULL)) {
            error_report("can't load %s", file);
            return -1;
        }
    }
    /* For legacy, keep user files in a specific global order. */
    fw_cfg_set_order_override(fw_cfg, FW_CFG_ORDER_OVERRIDE_USER);
    fw_cfg_add_file(fw_cfg, name, buf, size);
    fw_cfg_reset_order_override(fw_cfg);
    return 0;
}

static int device_help_func(void *opaque, QemuOpts *opts, Error **errp)
{
    return qdev_device_help(opts);
}

static int device_init_func(void *opaque, QemuOpts *opts, Error **errp)
{
    Error *err = NULL;
    DeviceState *dev;

    dev = qdev_device_add(opts, &err);
    if (!dev) {
        error_report_err(err);
        return -1;
    }
    object_unref(OBJECT(dev));
    return 0;
}

static int chardev_init_func(void *opaque, QemuOpts *opts, Error **errp)
{
    Error *local_err = NULL;

    qemu_chr_new_from_opts(opts, NULL, &local_err);
    if (local_err) {
        error_report_err(local_err);
        return -1;
    }
    return 0;
}

#ifdef CONFIG_VIRTFS
static int fsdev_init_func(void *opaque, QemuOpts *opts, Error **errp)
{
    return qemu_fsdev_add(opts);
}
#endif

static int mon_init_func(void *opaque, QemuOpts *opts, Error **errp)
{
    CharDriverState *chr;
    const char *chardev;
    const char *mode;
    int flags;

    mode = qemu_opt_get(opts, "mode");
    if (mode == NULL) {
        mode = "readline";
    }
    if (strcmp(mode, "readline") == 0) {
        flags = MONITOR_USE_READLINE;
    } else if (strcmp(mode, "control") == 0) {
        flags = MONITOR_USE_CONTROL;
    } else {
        error_report("unknown monitor mode \"%s\"", mode);
        exit(1);
    }

    if (qemu_opt_get_bool(opts, "pretty", 0))
        flags |= MONITOR_USE_PRETTY;

    if (qemu_opt_get_bool(opts, "default", 0))
        flags |= MONITOR_IS_DEFAULT;

    chardev = qemu_opt_get(opts, "chardev");
    chr = qemu_chr_find(chardev);
    if (chr == NULL) {
        error_report("chardev \"%s\" not found", chardev);
        exit(1);
    }

    qemu_chr_fe_claim_no_fail(chr);
    monitor_init(chr, flags);
    return 0;
}

static void monitor_parse(const char *optarg, const char *mode, bool pretty)
{
    static int monitor_device_index = 0;
    QemuOpts *opts;
    const char *p;
    char label[32];
    int def = 0;

    if (strstart(optarg, "chardev:", &p)) {
        snprintf(label, sizeof(label), "%s", p);
    } else {
        snprintf(label, sizeof(label), "compat_monitor%d",
                 monitor_device_index);
        if (monitor_device_index == 0) {
            def = 1;
        }
        opts = qemu_chr_parse_compat(label, optarg);
        if (!opts) {
            error_report("parse error: %s", optarg);
            exit(1);
        }
    }

    opts = qemu_opts_create(qemu_find_opts("mon"), label, 1, &error_fatal);
    qemu_opt_set(opts, "mode", mode, &error_abort);
    qemu_opt_set(opts, "chardev", label, &error_abort);
    qemu_opt_set_bool(opts, "pretty", pretty, &error_abort);
    if (def)
        qemu_opt_set(opts, "default", "on", &error_abort);
    monitor_device_index++;
}

struct device_config {
    enum {
        DEV_USB,       /* -usbdevice     */
        DEV_BT,        /* -bt            */
        DEV_SERIAL,    /* -serial        */
        DEV_PARALLEL,  /* -parallel      */
        DEV_VIRTCON,   /* -virtioconsole */
        DEV_DEBUGCON,  /* -debugcon */
        DEV_GDB,       /* -gdb, -s */
        DEV_SCLP,      /* s390 sclp */
    } type;
    const char *cmdline;
    Location loc;
    QTAILQ_ENTRY(device_config) next;
};

static QTAILQ_HEAD(, device_config) device_configs =
    QTAILQ_HEAD_INITIALIZER(device_configs);

static void add_device_config(int type, const char *cmdline)
{
    struct device_config *conf;

    conf = g_malloc0(sizeof(*conf));
    conf->type = type;
    conf->cmdline = cmdline;
    loc_save(&conf->loc);
    QTAILQ_INSERT_TAIL(&device_configs, conf, next);
}

static int foreach_device_config(int type, int (*func)(const char *cmdline))
{
    struct device_config *conf;
    int rc;

    QTAILQ_FOREACH(conf, &device_configs, next) {
        if (conf->type != type)
            continue;
        loc_push_restore(&conf->loc);
        rc = func(conf->cmdline);
        loc_pop(&conf->loc);
        if (rc) {
            return rc;
        }
    }
    return 0;
}

static int serial_parse(const char *devname)
{
    static int index = 0;
    char label[32];

    if (strcmp(devname, "none") == 0)
        return 0;
    if (index == MAX_SERIAL_PORTS) {
        error_report("too many serial ports");
        exit(1);
    }
    snprintf(label, sizeof(label), "serial%d", index);
    serial_hds[index] = qemu_chr_new(label, devname, NULL);
    if (!serial_hds[index]) {
        error_report("could not connect serial device"
                     " to character backend '%s'", devname);
        return -1;
    }
    index++;
    return 0;
}

static int parallel_parse(const char *devname)
{
    static int index = 0;
    char label[32];

    if (strcmp(devname, "none") == 0)
        return 0;
    if (index == MAX_PARALLEL_PORTS) {
        error_report("too many parallel ports");
        exit(1);
    }
    snprintf(label, sizeof(label), "parallel%d", index);
    parallel_hds[index] = qemu_chr_new(label, devname, NULL);
    if (!parallel_hds[index]) {
        error_report("could not connect parallel device"
                     " to character backend '%s'", devname);
        return -1;
    }
    index++;
    return 0;
}

static int virtcon_parse(const char *devname)
{
    QemuOptsList *device = qemu_find_opts("device");
    static int index = 0;
    char label[32];
    QemuOpts *bus_opts, *dev_opts;

    if (strcmp(devname, "none") == 0)
        return 0;
    if (index == MAX_VIRTIO_CONSOLES) {
        error_report("too many virtio consoles");
        exit(1);
    }

    bus_opts = qemu_opts_create(device, NULL, 0, &error_abort);
    qemu_opt_set(bus_opts, "driver", "virtio-serial", &error_abort);

    dev_opts = qemu_opts_create(device, NULL, 0, &error_abort);
    qemu_opt_set(dev_opts, "driver", "virtconsole", &error_abort);

    snprintf(label, sizeof(label), "virtcon%d", index);
    virtcon_hds[index] = qemu_chr_new(label, devname, NULL);
    if (!virtcon_hds[index]) {
        error_report("could not connect virtio console"
                     " to character backend '%s'", devname);
        return -1;
    }
    qemu_opt_set(dev_opts, "chardev", label, &error_abort);

    index++;
    return 0;
}

static int sclp_parse(const char *devname)
{
    QemuOptsList *device = qemu_find_opts("device");
    static int index = 0;
    char label[32];
    QemuOpts *dev_opts;

    if (strcmp(devname, "none") == 0) {
        return 0;
    }
    if (index == MAX_SCLP_CONSOLES) {
        error_report("too many sclp consoles");
        exit(1);
    }

    assert(arch_type == QEMU_ARCH_S390X);

    dev_opts = qemu_opts_create(device, NULL, 0, NULL);
    qemu_opt_set(dev_opts, "driver", "sclpconsole", &error_abort);

    snprintf(label, sizeof(label), "sclpcon%d", index);
    sclp_hds[index] = qemu_chr_new(label, devname, NULL);
    if (!sclp_hds[index]) {
        error_report("could not connect sclp console"
                     " to character backend '%s'", devname);
        return -1;
    }
    qemu_opt_set(dev_opts, "chardev", label, &error_abort);

    index++;
    return 0;
}

static int debugcon_parse(const char *devname)
{
    QemuOpts *opts;

    if (!qemu_chr_new("debugcon", devname, NULL)) {
        exit(1);
    }
    opts = qemu_opts_create(qemu_find_opts("device"), "debugcon", 1, NULL);
    if (!opts) {
        error_report("already have a debugcon device");
        exit(1);
    }
    qemu_opt_set(opts, "driver", "isa-debugcon", &error_abort);
    qemu_opt_set(opts, "chardev", "debugcon", &error_abort);
    return 0;
}

static gint machine_class_cmp(gconstpointer a, gconstpointer b)
{
    const MachineClass *mc1 = a, *mc2 = b;
    int res;

    if (mc1->family == NULL) {
        if (mc2->family == NULL) {
            /* Compare standalone machine types against each other; they sort
             * in increasing order.
             */
            return strcmp(object_class_get_name(OBJECT_CLASS(mc1)),
                          object_class_get_name(OBJECT_CLASS(mc2)));
        }

        /* Standalone machine types sort after families. */
        return 1;
    }

    if (mc2->family == NULL) {
        /* Families sort before standalone machine types. */
        return -1;
    }

    /* Families sort between each other alphabetically increasingly. */
    res = strcmp(mc1->family, mc2->family);
    if (res != 0) {
        return res;
    }

    /* Within the same family, machine types sort in decreasing order. */
    return strcmp(object_class_get_name(OBJECT_CLASS(mc2)),
                  object_class_get_name(OBJECT_CLASS(mc1)));
}

 static MachineClass *machine_parse(const char *name)
{
    MachineClass *mc = NULL;
    GSList *el, *machines = object_class_get_list(TYPE_MACHINE, false);

    if (name) {
        mc = find_machine(name);
    }
    if (mc) {
        g_slist_free(machines);
        return mc;
    }
    if (name && !is_help_option(name)) {
        error_report("unsupported machine type");
        error_printf("Use -machine help to list supported machines\n");
    } else {
        printf("Supported machines are:\n");
        machines = g_slist_sort(machines, machine_class_cmp);
        for (el = machines; el; el = el->next) {
            MachineClass *mc = el->data;
            if (mc->alias) {
                printf("%-20s %s (alias of %s)\n", mc->alias, mc->desc, mc->name);
            }
            printf("%-20s %s%s\n", mc->name, mc->desc,
                   mc->is_default ? " (default)" : "");
        }
    }

    g_slist_free(machines);
    exit(!name || !is_help_option(name));
}

void qemu_add_exit_notifier(Notifier *notify)
{
    notifier_list_add(&exit_notifiers, notify);
}

void qemu_remove_exit_notifier(Notifier *notify)
{
    notifier_remove(notify);
}

static void qemu_run_exit_notifiers(void)
{
    notifier_list_notify(&exit_notifiers, NULL);
}

static bool machine_init_done;

void qemu_add_machine_init_done_notifier(Notifier *notify)
{
    notifier_list_add(&machine_init_done_notifiers, notify);
    if (machine_init_done) {
        notify->notify(notify, NULL);
    }
}

void qemu_remove_machine_init_done_notifier(Notifier *notify)
{
    notifier_remove(notify);
}

static void qemu_run_machine_init_done_notifiers(void)
{
    notifier_list_notify(&machine_init_done_notifiers, NULL);
    machine_init_done = true;
}

static const QEMUOption *lookup_opt(int argc, char **argv,
                                    const char **poptarg, int *poptind)
{
    const QEMUOption *popt;
    int optind = *poptind;
    char *r = argv[optind];
    const char *optarg;

    loc_set_cmdline(argv, optind, 1);
    optind++;
    /* Treat --foo the same as -foo.  */
    if (r[1] == '-')
        r++;
    popt = qemu_options;
    for(;;) {
        if (!popt->name) {
            error_report("invalid option");
            exit(1);
        }
        if (!strcmp(popt->name, r + 1))
            break;
        popt++;
    }
    if (popt->flags & HAS_ARG) {
        if (optind >= argc) {
            error_report("requires an argument");
            exit(1);
        }
        optarg = argv[optind++];
        loc_set_cmdline(argv, optind - 2, 2);
    } else {
        optarg = NULL;
    }

    *poptarg = optarg;
    *poptind = optind;

    return popt;
}

static MachineClass *select_machine(void)
{
    MachineClass *machine_class = find_default_machine();
    const char *optarg;
    QemuOpts *opts;
    Location loc;

    loc_push_none(&loc);

    opts = qemu_get_machine_opts();
    qemu_opts_loc_restore(opts);

    optarg = qemu_opt_get(opts, "type");
    if (optarg) {
        machine_class = machine_parse(optarg);
    }

    if (!machine_class) {
        error_report("No machine specified, and there is no default");
        error_printf("Use -machine help to list supported machines\n");
        exit(1);
    }

    loc_pop(&loc);
    return machine_class;
}

static int machine_set_property(void *opaque,
                                const char *name, const char *value,
                                Error **errp)
{
    Object *obj = OBJECT(opaque);
    Error *local_err = NULL;
    char *c, *qom_name;

    if (strcmp(name, "type") == 0) {
        return 0;
    }

    qom_name = g_strdup(name);
    c = qom_name;
    while (*c++) {
        if (*c == '_') {
            *c = '-';
        }
    }

    object_property_parse(obj, value, qom_name, &local_err);
    g_free(qom_name);

    if (local_err) {
        error_report_err(local_err);
        return -1;
    }

    return 0;
}


/*
 * Initial object creation happens before all other
 * QEMU data types are created. The majority of objects
 * can be created at this point. The rng-egd object
 * cannot be created here, as it depends on the chardev
 * already existing.
 */
static bool object_create_initial(const char *type)
{
    if (g_str_equal(type, "rng-egd")) {
        return false;
    }

    /*
     * return false for concrete netfilters since
     * they depend on netdevs already existing
     */
    if (g_str_equal(type, "filter-buffer") ||
        g_str_equal(type, "filter-dump") ||
        g_str_equal(type, "filter-mirror") ||
        g_str_equal(type, "filter-redirector") ||
        g_str_equal(type, "colo-compare") ||
        g_str_equal(type, "filter-rewriter")) {
        return false;
    }

    /* Memory allocation by backends needs to be done
     * after configure_accelerator() (due to the tcg_enabled()
     * checks at memory_region_init_*()).
     *
     * Also, allocation of large amounts of memory may delay
     * chardev initialization for too long, and trigger timeouts
     * on software that waits for a monitor socket to be created
     * (e.g. libvirt).
     */
    if (g_str_has_prefix(type, "memory-backend-")) {
        return false;
    }

    return true;
}


/*
 * The remainder of object creation happens after the
 * creation of chardev, fsdev, net clients and device data types.
 */
static bool object_create_delayed(const char *type)
{
    return !object_create_initial(type);
}


static void set_memory_options(uint64_t *ram_slots, ram_addr_t *maxram_size,
                               MachineClass *mc)
{
    uint64_t sz;
    const char *mem_str;
    const char *maxmem_str, *slots_str;
    const ram_addr_t default_ram_size = mc->default_ram_size;
    QemuOpts *opts = qemu_find_opts_singleton("memory");
    Location loc;

    loc_push_none(&loc);
    qemu_opts_loc_restore(opts);

    sz = 0;
    mem_str = qemu_opt_get(opts, "size");
    if (mem_str) {
        if (!*mem_str) {
            error_report("missing 'size' option value");
            exit(EXIT_FAILURE);
        }

        sz = qemu_opt_get_size(opts, "size", ram_size);

        /* Fix up legacy suffix-less format */
        if (g_ascii_isdigit(mem_str[strlen(mem_str) - 1])) {
            uint64_t overflow_check = sz;

            sz <<= 20;
            if ((sz >> 20) != overflow_check) {
                error_report("too large 'size' option value");
                exit(EXIT_FAILURE);
            }
        }
    }

    /* backward compatibility behaviour for case "-m 0" */
    if (sz == 0) {
        sz = default_ram_size;
    }

    sz = QEMU_ALIGN_UP(sz, 8192);
    ram_size = sz;
    if (ram_size != sz) {
        error_report("ram size too large");
        exit(EXIT_FAILURE);
    }

    /* store value for the future use */
    qemu_opt_set_number(opts, "size", ram_size, &error_abort);
    *maxram_size = ram_size;

    maxmem_str = qemu_opt_get(opts, "maxmem");
    slots_str = qemu_opt_get(opts, "slots");
    if (maxmem_str && slots_str) {
        uint64_t slots;

        sz = qemu_opt_get_size(opts, "maxmem", 0);
        slots = qemu_opt_get_number(opts, "slots", 0);
        if (sz < ram_size) {
            error_report("invalid value of -m option maxmem: "
                         "maximum memory size (0x%" PRIx64 ") must be at least "
                         "the initial memory size (0x" RAM_ADDR_FMT ")",
                         sz, ram_size);
            exit(EXIT_FAILURE);
        } else if (sz > ram_size) {
            if (!slots) {
                error_report("invalid value of -m option: maxmem was "
                             "specified, but no hotplug slots were specified");
                exit(EXIT_FAILURE);
            }
        } else if (slots) {
            error_report("invalid value of -m option maxmem: "
                         "memory slots were specified but maximum memory size "
                         "(0x%" PRIx64 ") is equal to the initial memory size "
                         "(0x" RAM_ADDR_FMT ")", sz, ram_size);
            exit(EXIT_FAILURE);
        }

        *maxram_size = sz;
        *ram_slots = slots;
    } else if ((!maxmem_str && slots_str) ||
            (maxmem_str && !slots_str)) {
        error_report("invalid -m option value: missing "
                "'%s' option", slots_str ? "maxmem" : "slots");
        exit(EXIT_FAILURE);
    }

    loc_pop(&loc);
}

const char *qemu_file = NULL;

// bdg: This is Tim's fault
char **gargv;
int gargc;

static int global_init_func(void *opaque, QemuOpts *opts, Error **errp)
{
    GlobalProperty *g;

    g = g_malloc0(sizeof(*g));
    g->driver   = qemu_opt_get(opts, "driver");
    g->property = qemu_opt_get(opts, "property");
    g->value    = qemu_opt_get(opts, "value");
    g->user_provided = true;
    g->errp = &error_fatal;
    qdev_prop_register_global(g);
    return 0;
}

int main(int argc, char **argv, char **envp)
{
    int i;
    int snapshot, linux_boot;
    const char *initrd_filename;
    const char *kernel_filename, *kernel_cmdline;
    const char *boot_order = NULL;
    const char *boot_once = NULL;
    DisplayState *ds;
    int cyls, heads, secs, translation;
    QemuOpts *hda_opts = NULL, *opts, *machine_opts, *icount_opts = NULL;
    QemuOptsList *olist;
    int optind;
    const char *optarg;
    const char *loadvm = NULL;
    MachineClass *machine_class;
    const char *cpu_model;
    const char *vga_model = NULL;
    const char *qtest_chrdev = NULL;
    const char *qtest_log = NULL;
    const char *pid_file = NULL;
    const char *incoming = NULL;
    bool defconfig = true;
    bool userconfig = true;
    bool nographic = false;
    DisplayType display_type = DT_DEFAULT;
    int display_remote = 0;
    const char *log_mask = NULL;
    const char *log_file = NULL;
    char *trace_file = NULL;
    ram_addr_t maxram_size;
    uint64_t ram_slots = 0;
    FILE *vmstate_dump_file = NULL;
    Error *main_loop_err = NULL;
    Error *err = NULL;
    bool list_data_dirs = false;

<<<<<<< HEAD
    // PANDA stuff
    gargv = argv;
    gargc = argc;
    qemu_file = realpath(argv[0], NULL);
    const char* replay_name = NULL;
    // In order to load PANDA plugins all at once at the end
    const char * panda_plugin_files[64] = {};
    int nb_panda_plugins = 0;

=======
    module_call_init(MODULE_INIT_TRACE);

    qemu_init_cpu_list();
>>>>>>> 0975b8b8
    qemu_init_cpu_loop();
    qemu_mutex_lock_iothread();

    atexit(qemu_run_exit_notifiers);
    error_set_progname(argv[0]);
    qemu_init_exec_dir(argv[0]);

    module_call_init(MODULE_INIT_QOM);
    module_call_init(MODULE_INIT_QAPI);

    qemu_add_opts(&qemu_drive_opts);
    qemu_add_drive_opts(&qemu_legacy_drive_opts);
    qemu_add_drive_opts(&qemu_common_drive_opts);
    qemu_add_drive_opts(&qemu_drive_opts);
    qemu_add_drive_opts(&bdrv_runtime_opts);
    qemu_add_opts(&qemu_chardev_opts);
    qemu_add_opts(&qemu_device_opts);
    qemu_add_opts(&qemu_netdev_opts);
    qemu_add_opts(&qemu_net_opts);
    qemu_add_opts(&qemu_rtc_opts);
    qemu_add_opts(&qemu_global_opts);
    qemu_add_opts(&qemu_mon_opts);
    qemu_add_opts(&qemu_trace_opts);
    qemu_add_opts(&qemu_option_rom_opts);
    qemu_add_opts(&qemu_machine_opts);
    qemu_add_opts(&qemu_mem_opts);
    qemu_add_opts(&qemu_smp_opts);
    qemu_add_opts(&qemu_boot_opts);
    qemu_add_opts(&qemu_sandbox_opts);
    qemu_add_opts(&qemu_add_fd_opts);
    qemu_add_opts(&qemu_object_opts);
    qemu_add_opts(&qemu_tpmdev_opts);
    qemu_add_opts(&qemu_realtime_opts);
    qemu_add_opts(&qemu_msg_opts);
    qemu_add_opts(&qemu_name_opts);
    qemu_add_opts(&qemu_numa_opts);
    qemu_add_opts(&qemu_icount_opts);
    qemu_add_opts(&qemu_semihosting_config_opts);
    qemu_add_opts(&qemu_fw_cfg_opts);
#ifdef CONFIG_LIBISCSI
    qemu_add_opts(&qemu_iscsi_opts);
#endif
    module_call_init(MODULE_INIT_OPTS);

    runstate_init();

    if (qcrypto_init(&err) < 0) {
        error_reportf_err(err, "cannot initialize crypto: ");
        exit(1);
    }
    rtc_clock = QEMU_CLOCK_HOST;

    QLIST_INIT (&vm_change_state_head);
    os_setup_early_signal_handling();

    cpu_model = NULL;
    snapshot = 0;
    cyls = heads = secs = 0;
    translation = BIOS_ATA_TRANSLATION_AUTO;

    nb_nics = 0;

    bdrv_init_with_whitelist();

    autostart = 1;

    /* first pass of option parsing */
    optind = 1;
    while (optind < argc) {
        if (argv[optind][0] != '-') {
            /* disk image */
            optind++;
        } else {
            const QEMUOption *popt;

            popt = lookup_opt(argc, argv, &optarg, &optind);
            switch (popt->index) {
            case QEMU_OPTION_nodefconfig:
                defconfig = false;
                break;
            case QEMU_OPTION_nouserconfig:
                userconfig = false;
                break;
            }
        }
    }

    if (defconfig) {
        int ret;
        ret = qemu_read_default_config_files(userconfig);
        if (ret < 0) {
            exit(1);
        }
    }

    /* second pass of option parsing */
    optind = 1;
    for(;;) {
        if (optind >= argc)
            break;
        if (argv[optind][0] != '-') {
            hda_opts = drive_add(IF_DEFAULT, 0, argv[optind++], HD_OPTS);
        } else {
            const QEMUOption *popt;

            popt = lookup_opt(argc, argv, &optarg, &optind);
            if (!(popt->arch_mask & arch_type)) {
                error_report("Option not supported for this target");
                exit(1);
            }
            switch(popt->index) {
            case QEMU_OPTION_no_kvm_irqchip: {
                olist = qemu_find_opts("machine");
                qemu_opts_parse_noisily(olist, "kernel_irqchip=off", false);
                break;
            }
            case QEMU_OPTION_cpu:
                /* hw initialization will check this */
                cpu_model = optarg;
                break;
            case QEMU_OPTION_hda:
                {
                    char buf[256];
                    if (cyls == 0)
                        snprintf(buf, sizeof(buf), "%s", HD_OPTS);
                    else
                        snprintf(buf, sizeof(buf),
                                 "%s,cyls=%d,heads=%d,secs=%d%s",
                                 HD_OPTS , cyls, heads, secs,
                                 translation == BIOS_ATA_TRANSLATION_LBA ?
                                 ",trans=lba" :
                                 translation == BIOS_ATA_TRANSLATION_NONE ?
                                 ",trans=none" : "");
                    drive_add(IF_DEFAULT, 0, optarg, buf);
                    break;
                }
            case QEMU_OPTION_hdb:
            case QEMU_OPTION_hdc:
            case QEMU_OPTION_hdd:
                drive_add(IF_DEFAULT, popt->index - QEMU_OPTION_hda, optarg,
                          HD_OPTS);
                break;
            case QEMU_OPTION_drive:
                if (drive_def(optarg) == NULL) {
                    exit(1);
                }
                break;
            case QEMU_OPTION_set:
                if (qemu_set_option(optarg) != 0)
                    exit(1);
                break;
            case QEMU_OPTION_global:
                if (qemu_global_option(optarg) != 0)
                    exit(1);
                break;
            case QEMU_OPTION_mtdblock:
                drive_add(IF_MTD, -1, optarg, MTD_OPTS);
                break;
            case QEMU_OPTION_sd:
                drive_add(IF_SD, -1, optarg, SD_OPTS);
                break;
            case QEMU_OPTION_pflash:
                drive_add(IF_PFLASH, -1, optarg, PFLASH_OPTS);
                break;
            case QEMU_OPTION_snapshot:
                snapshot = 1;
                break;
            case QEMU_OPTION_hdachs:
                {
                    const char *p;
                    p = optarg;
                    cyls = strtol(p, (char **)&p, 0);
                    if (cyls < 1 || cyls > 16383)
                        goto chs_fail;
                    if (*p != ',')
                        goto chs_fail;
                    p++;
                    heads = strtol(p, (char **)&p, 0);
                    if (heads < 1 || heads > 16)
                        goto chs_fail;
                    if (*p != ',')
                        goto chs_fail;
                    p++;
                    secs = strtol(p, (char **)&p, 0);
                    if (secs < 1 || secs > 63)
                        goto chs_fail;
                    if (*p == ',') {
                        p++;
                        if (!strcmp(p, "large")) {
                            translation = BIOS_ATA_TRANSLATION_LARGE;
                        } else if (!strcmp(p, "rechs")) {
                            translation = BIOS_ATA_TRANSLATION_RECHS;
                        } else if (!strcmp(p, "none")) {
                            translation = BIOS_ATA_TRANSLATION_NONE;
                        } else if (!strcmp(p, "lba")) {
                            translation = BIOS_ATA_TRANSLATION_LBA;
                        } else if (!strcmp(p, "auto")) {
                            translation = BIOS_ATA_TRANSLATION_AUTO;
                        } else {
                            goto chs_fail;
                        }
                    } else if (*p != '\0') {
                    chs_fail:
                        error_report("invalid physical CHS format");
                        exit(1);
                    }
                    if (hda_opts != NULL) {
                        qemu_opt_set_number(hda_opts, "cyls", cyls,
                                            &error_abort);
                        qemu_opt_set_number(hda_opts, "heads", heads,
                                            &error_abort);
                        qemu_opt_set_number(hda_opts, "secs", secs,
                                            &error_abort);
                        if (translation == BIOS_ATA_TRANSLATION_LARGE) {
                            qemu_opt_set(hda_opts, "trans", "large",
                                         &error_abort);
                        } else if (translation == BIOS_ATA_TRANSLATION_RECHS) {
                            qemu_opt_set(hda_opts, "trans", "rechs",
                                         &error_abort);
                        } else if (translation == BIOS_ATA_TRANSLATION_LBA) {
                            qemu_opt_set(hda_opts, "trans", "lba",
                                         &error_abort);
                        } else if (translation == BIOS_ATA_TRANSLATION_NONE) {
                            qemu_opt_set(hda_opts, "trans", "none",
                                         &error_abort);
                        }
                    }
                }
                break;
            case QEMU_OPTION_numa:
                opts = qemu_opts_parse_noisily(qemu_find_opts("numa"),
                                               optarg, true);
                if (!opts) {
                    exit(1);
                }
                break;
            case QEMU_OPTION_display:
                display_type = select_display(optarg);
                break;
            case QEMU_OPTION_nographic:
                olist = qemu_find_opts("machine");
                qemu_opts_parse_noisily(olist, "graphics=off", false);
                nographic = true;
                display_type = DT_NONE;
                break;
            case QEMU_OPTION_curses:
#ifdef CONFIG_CURSES
                display_type = DT_CURSES;
#else
                error_report("curses support is disabled");
                exit(1);
#endif
                break;
            case QEMU_OPTION_portrait:
                graphic_rotate = 90;
                break;
            case QEMU_OPTION_rotate:
                graphic_rotate = strtol(optarg, (char **) &optarg, 10);
                if (graphic_rotate != 0 && graphic_rotate != 90 &&
                    graphic_rotate != 180 && graphic_rotate != 270) {
                    error_report("only 90, 180, 270 deg rotation is available");
                    exit(1);
                }
                break;
            case QEMU_OPTION_kernel:
                qemu_opts_set(qemu_find_opts("machine"), 0, "kernel", optarg,
                              &error_abort);
                break;
            case QEMU_OPTION_initrd:
                qemu_opts_set(qemu_find_opts("machine"), 0, "initrd", optarg,
                              &error_abort);
                break;
            case QEMU_OPTION_append:
                qemu_opts_set(qemu_find_opts("machine"), 0, "append", optarg,
                              &error_abort);
                break;
            case QEMU_OPTION_dtb:
                qemu_opts_set(qemu_find_opts("machine"), 0, "dtb", optarg,
                              &error_abort);
                break;
            case QEMU_OPTION_cdrom:
                drive_add(IF_DEFAULT, 2, optarg, CDROM_OPTS);
                break;
            case QEMU_OPTION_boot:
                opts = qemu_opts_parse_noisily(qemu_find_opts("boot-opts"),
                                               optarg, true);
                if (!opts) {
                    exit(1);
                }
                break;
            case QEMU_OPTION_fda:
            case QEMU_OPTION_fdb:
                drive_add(IF_FLOPPY, popt->index - QEMU_OPTION_fda,
                          optarg, FD_OPTS);
                break;
            case QEMU_OPTION_no_fd_bootchk:
                fd_bootchk = 0;
                break;
            case QEMU_OPTION_netdev:
                default_net = 0;
                if (net_client_parse(qemu_find_opts("netdev"), optarg) == -1) {
                    exit(1);
                }
                break;
            case QEMU_OPTION_net:
                default_net = 0;
                if (net_client_parse(qemu_find_opts("net"), optarg) == -1) {
                    exit(1);
                }
                break;
#ifdef CONFIG_LIBISCSI
            case QEMU_OPTION_iscsi:
                opts = qemu_opts_parse_noisily(qemu_find_opts("iscsi"),
                                               optarg, false);
                if (!opts) {
                    exit(1);
                }
                break;
#endif
#ifdef CONFIG_SLIRP
            case QEMU_OPTION_tftp:
                error_report("The -tftp option is deprecated. "
                             "Please use '-netdev user,tftp=...' instead.");
                legacy_tftp_prefix = optarg;
                break;
            case QEMU_OPTION_bootp:
                error_report("The -bootp option is deprecated. "
                             "Please use '-netdev user,bootfile=...' instead.");
                legacy_bootp_filename = optarg;
                break;
            case QEMU_OPTION_redir:
                error_report("The -redir option is deprecated. "
                             "Please use '-netdev user,hostfwd=...' instead.");
                if (net_slirp_redir(optarg) < 0)
                    exit(1);
                break;
#endif
            case QEMU_OPTION_bt:
                add_device_config(DEV_BT, optarg);
                break;
            case QEMU_OPTION_audio_help:
                AUD_help ();
                exit (0);
                break;
            case QEMU_OPTION_soundhw:
                select_soundhw (optarg);
                break;
            case QEMU_OPTION_h:
                help(0);
                break;
            case QEMU_OPTION_version:
                version();
                exit(0);
                break;
            case QEMU_OPTION_m:
                opts = qemu_opts_parse_noisily(qemu_find_opts("memory"),
                                               optarg, true);
                if (!opts) {
                    exit(EXIT_FAILURE);
                }
                break;
#ifdef CONFIG_TPM
            case QEMU_OPTION_tpmdev:
                if (tpm_config_parse(qemu_find_opts("tpmdev"), optarg) < 0) {
                    exit(1);
                }
                break;
#endif
            case QEMU_OPTION_mempath:
                mem_path = optarg;
                break;
            case QEMU_OPTION_mem_prealloc:
                mem_prealloc = 1;
                break;
            case QEMU_OPTION_d:
                log_mask = optarg;
                break;
            case QEMU_OPTION_D:
                log_file = optarg;
                break;
            case QEMU_OPTION_DFILTER:
                qemu_set_dfilter_ranges(optarg, &error_fatal);
                break;
            case QEMU_OPTION_s:
                add_device_config(DEV_GDB, "tcp::" DEFAULT_GDBSTUB_PORT);
                break;
            case QEMU_OPTION_gdb:
                add_device_config(DEV_GDB, optarg);
                break;
            case QEMU_OPTION_L:
                if (is_help_option(optarg)) {
                    list_data_dirs = true;
                } else if (data_dir_idx < ARRAY_SIZE(data_dir)) {
                    data_dir[data_dir_idx++] = optarg;
                }
                break;
            case QEMU_OPTION_bios:
                qemu_opts_set(qemu_find_opts("machine"), 0, "firmware", optarg,
                              &error_abort);
                break;
            case QEMU_OPTION_singlestep:
                singlestep = 1;
                break;
            case QEMU_OPTION_S:
                autostart = 0;
                break;
            case QEMU_OPTION_k:
                keyboard_layout = optarg;
                break;
            case QEMU_OPTION_localtime:
                rtc_utc = 0;
                break;
            case QEMU_OPTION_vga:
                vga_model = optarg;
                default_vga = 0;
                break;
            case QEMU_OPTION_g:
                {
                    const char *p;
                    int w, h, depth;
                    p = optarg;
                    w = strtol(p, (char **)&p, 10);
                    if (w <= 0) {
                    graphic_error:
                        error_report("invalid resolution or depth");
                        exit(1);
                    }
                    if (*p != 'x')
                        goto graphic_error;
                    p++;
                    h = strtol(p, (char **)&p, 10);
                    if (h <= 0)
                        goto graphic_error;
                    if (*p == 'x') {
                        p++;
                        depth = strtol(p, (char **)&p, 10);
                        if (depth != 8 && depth != 15 && depth != 16 &&
                            depth != 24 && depth != 32)
                            goto graphic_error;
                    } else if (*p == '\0') {
                        depth = graphic_depth;
                    } else {
                        goto graphic_error;
                    }

                    graphic_width = w;
                    graphic_height = h;
                    graphic_depth = depth;
                }
                break;
            case QEMU_OPTION_echr:
                {
                    char *r;
                    term_escape_char = strtol(optarg, &r, 0);
                    if (r == optarg)
                        printf("Bad argument to echr\n");
                    break;
                }
            case QEMU_OPTION_monitor:
                default_monitor = 0;
                if (strncmp(optarg, "none", 4)) {
                    monitor_parse(optarg, "readline", false);
                }
                break;
            case QEMU_OPTION_qmp:
                monitor_parse(optarg, "control", false);
                default_monitor = 0;
                break;
            case QEMU_OPTION_qmp_pretty:
                monitor_parse(optarg, "control", true);
                default_monitor = 0;
                break;
            case QEMU_OPTION_mon:
                opts = qemu_opts_parse_noisily(qemu_find_opts("mon"), optarg,
                                               true);
                if (!opts) {
                    exit(1);
                }
                default_monitor = 0;
                break;
            case QEMU_OPTION_chardev:
                opts = qemu_opts_parse_noisily(qemu_find_opts("chardev"),
                                               optarg, true);
                if (!opts) {
                    exit(1);
                }
                break;
            case QEMU_OPTION_fsdev:
                olist = qemu_find_opts("fsdev");
                if (!olist) {
                    error_report("fsdev support is disabled");
                    exit(1);
                }
                opts = qemu_opts_parse_noisily(olist, optarg, true);
                if (!opts) {
                    exit(1);
                }
                break;
            case QEMU_OPTION_virtfs: {
                QemuOpts *fsdev;
                QemuOpts *device;
                const char *writeout, *sock_fd, *socket;

                olist = qemu_find_opts("virtfs");
                if (!olist) {
                    error_report("virtfs support is disabled");
                    exit(1);
                }
                opts = qemu_opts_parse_noisily(olist, optarg, true);
                if (!opts) {
                    exit(1);
                }

                if (qemu_opt_get(opts, "fsdriver") == NULL ||
                    qemu_opt_get(opts, "mount_tag") == NULL) {
                    error_report("Usage: -virtfs fsdriver,mount_tag=tag");
                    exit(1);
                }
                fsdev = qemu_opts_create(qemu_find_opts("fsdev"),
                                         qemu_opt_get(opts, "mount_tag"),
                                         1, NULL);
                if (!fsdev) {
                    error_report("duplicate fsdev id: %s",
                                 qemu_opt_get(opts, "mount_tag"));
                    exit(1);
                }

                writeout = qemu_opt_get(opts, "writeout");
                if (writeout) {
#ifdef CONFIG_SYNC_FILE_RANGE
                    qemu_opt_set(fsdev, "writeout", writeout, &error_abort);
#else
                    error_report("writeout=immediate not supported "
                                 "on this platform");
                    exit(1);
#endif
                }
                qemu_opt_set(fsdev, "fsdriver",
                             qemu_opt_get(opts, "fsdriver"), &error_abort);
                qemu_opt_set(fsdev, "path", qemu_opt_get(opts, "path"),
                             &error_abort);
                qemu_opt_set(fsdev, "security_model",
                             qemu_opt_get(opts, "security_model"),
                             &error_abort);
                socket = qemu_opt_get(opts, "socket");
                if (socket) {
                    qemu_opt_set(fsdev, "socket", socket, &error_abort);
                }
                sock_fd = qemu_opt_get(opts, "sock_fd");
                if (sock_fd) {
                    qemu_opt_set(fsdev, "sock_fd", sock_fd, &error_abort);
                }

                qemu_opt_set_bool(fsdev, "readonly",
                                  qemu_opt_get_bool(opts, "readonly", 0),
                                  &error_abort);
                device = qemu_opts_create(qemu_find_opts("device"), NULL, 0,
                                          &error_abort);
                qemu_opt_set(device, "driver", "virtio-9p-pci", &error_abort);
                qemu_opt_set(device, "fsdev",
                             qemu_opt_get(opts, "mount_tag"), &error_abort);
                qemu_opt_set(device, "mount_tag",
                             qemu_opt_get(opts, "mount_tag"), &error_abort);
                break;
            }
            case QEMU_OPTION_virtfs_synth: {
                QemuOpts *fsdev;
                QemuOpts *device;

                fsdev = qemu_opts_create(qemu_find_opts("fsdev"), "v_synth",
                                         1, NULL);
                if (!fsdev) {
                    error_report("duplicate option: %s", "virtfs_synth");
                    exit(1);
                }
                qemu_opt_set(fsdev, "fsdriver", "synth", &error_abort);

                device = qemu_opts_create(qemu_find_opts("device"), NULL, 0,
                                          &error_abort);
                qemu_opt_set(device, "driver", "virtio-9p-pci", &error_abort);
                qemu_opt_set(device, "fsdev", "v_synth", &error_abort);
                qemu_opt_set(device, "mount_tag", "v_synth", &error_abort);
                break;
            }
            case QEMU_OPTION_serial:
                add_device_config(DEV_SERIAL, optarg);
                default_serial = 0;
                if (strncmp(optarg, "mon:", 4) == 0) {
                    default_monitor = 0;
                }
                break;
            case QEMU_OPTION_watchdog:
                if (watchdog) {
                    error_report("only one watchdog option may be given");
                    return 1;
                }
                watchdog = optarg;
                break;
            case QEMU_OPTION_watchdog_action:
                if (select_watchdog_action(optarg) == -1) {
                    error_report("unknown -watchdog-action parameter");
                    exit(1);
                }
                break;
            case QEMU_OPTION_virtiocon:
                add_device_config(DEV_VIRTCON, optarg);
                default_virtcon = 0;
                if (strncmp(optarg, "mon:", 4) == 0) {
                    default_monitor = 0;
                }
                break;
            case QEMU_OPTION_parallel:
                add_device_config(DEV_PARALLEL, optarg);
                default_parallel = 0;
                if (strncmp(optarg, "mon:", 4) == 0) {
                    default_monitor = 0;
                }
                break;
            case QEMU_OPTION_debugcon:
                add_device_config(DEV_DEBUGCON, optarg);
                break;
            case QEMU_OPTION_loadvm:
                loadvm = optarg;
                break;
            case QEMU_OPTION_full_screen:
                full_screen = 1;
                break;
            case QEMU_OPTION_no_frame:
                no_frame = 1;
                break;
            case QEMU_OPTION_alt_grab:
                alt_grab = 1;
                break;
            case QEMU_OPTION_ctrl_grab:
                ctrl_grab = 1;
                break;
            case QEMU_OPTION_no_quit:
                no_quit = 1;
                break;
            case QEMU_OPTION_sdl:
#ifdef CONFIG_SDL
                display_type = DT_SDL;
                break;
#else
                error_report("SDL support is disabled");
                exit(1);
#endif
            case QEMU_OPTION_pidfile:
                pid_file = optarg;
                break;
            case QEMU_OPTION_win2k_hack:
                win2k_install_hack = 1;
                break;
            case QEMU_OPTION_rtc_td_hack: {
                static GlobalProperty slew_lost_ticks = {
                    .driver   = "mc146818rtc",
                    .property = "lost_tick_policy",
                    .value    = "slew",
                };

                qdev_prop_register_global(&slew_lost_ticks);
                break;
            }
            case QEMU_OPTION_acpitable:
                opts = qemu_opts_parse_noisily(qemu_find_opts("acpi"),
                                               optarg, true);
                if (!opts) {
                    exit(1);
                }
                do_acpitable_option(opts);
                break;
            case QEMU_OPTION_smbios:
                opts = qemu_opts_parse_noisily(qemu_find_opts("smbios"),
                                               optarg, false);
                if (!opts) {
                    exit(1);
                }
                do_smbios_option(opts);
                break;
            case QEMU_OPTION_fwcfg:
                opts = qemu_opts_parse_noisily(qemu_find_opts("fw_cfg"),
                                               optarg, true);
                if (opts == NULL) {
                    exit(1);
                }
                break;
            case QEMU_OPTION_enable_kvm:
                olist = qemu_find_opts("machine");
                qemu_opts_parse_noisily(olist, "accel=kvm", false);
                break;
            case QEMU_OPTION_M:
            case QEMU_OPTION_machine:
                olist = qemu_find_opts("machine");
                opts = qemu_opts_parse_noisily(olist, optarg, true);
                if (!opts) {
                    exit(1);
                }
                break;
             case QEMU_OPTION_no_kvm:
                olist = qemu_find_opts("machine");
                qemu_opts_parse_noisily(olist, "accel=tcg", false);
                break;
            case QEMU_OPTION_no_kvm_pit: {
                error_report("warning: ignoring deprecated option");
                break;
            }
            case QEMU_OPTION_no_kvm_pit_reinjection: {
                static GlobalProperty kvm_pit_lost_tick_policy = {
                    .driver   = "kvm-pit",
                    .property = "lost_tick_policy",
                    .value    = "discard",
                };

                error_report("warning: deprecated, replaced by "
                             "-global kvm-pit.lost_tick_policy=discard");
                qdev_prop_register_global(&kvm_pit_lost_tick_policy);
                break;
            }
            case QEMU_OPTION_usb:
                olist = qemu_find_opts("machine");
                qemu_opts_parse_noisily(olist, "usb=on", false);
                break;
            case QEMU_OPTION_usbdevice:
                olist = qemu_find_opts("machine");
                qemu_opts_parse_noisily(olist, "usb=on", false);
                add_device_config(DEV_USB, optarg);
                break;
            case QEMU_OPTION_device:
                if (!qemu_opts_parse_noisily(qemu_find_opts("device"),
                                             optarg, true)) {
                    exit(1);
                }
                break;
            case QEMU_OPTION_smp:
                if (!qemu_opts_parse_noisily(qemu_find_opts("smp-opts"),
                                             optarg, true)) {
                    exit(1);
                }
                break;
            case QEMU_OPTION_vnc:
                vnc_parse(optarg, &error_fatal);
                break;
            case QEMU_OPTION_no_acpi:
                acpi_enabled = 0;
                break;
            case QEMU_OPTION_no_hpet:
                no_hpet = 1;
                break;
            case QEMU_OPTION_balloon:
                if (balloon_parse(optarg) < 0) {
                    error_report("unknown -balloon argument %s", optarg);
                    exit(1);
                }
                break;
            case QEMU_OPTION_no_reboot:
                no_reboot = 1;
                break;
            case QEMU_OPTION_no_shutdown:
                no_shutdown = 1;
                break;
            case QEMU_OPTION_show_cursor:
                cursor_hide = 0;
                break;
            case QEMU_OPTION_uuid:
                if (qemu_uuid_parse(optarg, &qemu_uuid) < 0) {
                    error_report("failed to parse UUID string: wrong format");
                    exit(1);
                }
                qemu_uuid_set = true;
                break;
            case QEMU_OPTION_option_rom:
                if (nb_option_roms >= MAX_OPTION_ROMS) {
                    error_report("too many option ROMs");
                    exit(1);
                }
                opts = qemu_opts_parse_noisily(qemu_find_opts("option-rom"),
                                               optarg, true);
                if (!opts) {
                    exit(1);
                }
                option_rom[nb_option_roms].name = qemu_opt_get(opts, "romfile");
                option_rom[nb_option_roms].bootindex =
                    qemu_opt_get_number(opts, "bootindex", -1);
                if (!option_rom[nb_option_roms].name) {
                    error_report("Option ROM file is not specified");
                    exit(1);
                }
                nb_option_roms++;
                break;
            case QEMU_OPTION_semihosting:
                semihosting.enabled = true;
                semihosting.target = SEMIHOSTING_TARGET_AUTO;
                break;
            case QEMU_OPTION_semihosting_config:
                semihosting.enabled = true;
                opts = qemu_opts_parse_noisily(qemu_find_opts("semihosting-config"),
                                               optarg, false);
                if (opts != NULL) {
                    semihosting.enabled = qemu_opt_get_bool(opts, "enable",
                                                            true);
                    const char *target = qemu_opt_get(opts, "target");
                    if (target != NULL) {
                        if (strcmp("native", target) == 0) {
                            semihosting.target = SEMIHOSTING_TARGET_NATIVE;
                        } else if (strcmp("gdb", target) == 0) {
                            semihosting.target = SEMIHOSTING_TARGET_GDB;
                        } else  if (strcmp("auto", target) == 0) {
                            semihosting.target = SEMIHOSTING_TARGET_AUTO;
                        } else {
                            error_report("unsupported semihosting-config %s",
                                         optarg);
                            exit(1);
                        }
                    } else {
                        semihosting.target = SEMIHOSTING_TARGET_AUTO;
                    }
                    /* Set semihosting argument count and vector */
                    qemu_opt_foreach(opts, add_semihosting_arg,
                                     &semihosting, NULL);
                } else {
                    error_report("unsupported semihosting-config %s", optarg);
                    exit(1);
                }
                break;
            case QEMU_OPTION_tdf:
                error_report("warning: ignoring deprecated option");
                break;
            case QEMU_OPTION_name:
                opts = qemu_opts_parse_noisily(qemu_find_opts("name"),
                                               optarg, true);
                if (!opts) {
                    exit(1);
                }
                break;
            case QEMU_OPTION_prom_env:
                if (nb_prom_envs >= MAX_PROM_ENVS) {
                    error_report("too many prom variables");
                    exit(1);
                }
                prom_envs[nb_prom_envs] = optarg;
                nb_prom_envs++;
                break;
            case QEMU_OPTION_old_param:
                old_param = 1;
                break;
            case QEMU_OPTION_clock:
                /* Clock options no longer exist.  Keep this option for
                 * backward compatibility.
                 */
                break;
            case QEMU_OPTION_startdate:
                configure_rtc_date_offset(optarg, 1);
                break;
            case QEMU_OPTION_rtc:
                opts = qemu_opts_parse_noisily(qemu_find_opts("rtc"), optarg,
                                               false);
                if (!opts) {
                    exit(1);
                }
                configure_rtc(opts);
                break;
            case QEMU_OPTION_tb_size:
                tcg_tb_size = strtol(optarg, NULL, 0);
                if (tcg_tb_size < 0) {
                    tcg_tb_size = 0;
                }
                break;
            case QEMU_OPTION_icount:
                icount_opts = qemu_opts_parse_noisily(qemu_find_opts("icount"),
                                                      optarg, true);
                if (!icount_opts) {
                    exit(1);
                }
                break;
            case QEMU_OPTION_incoming:
                if (!incoming) {
                    runstate_set(RUN_STATE_INMIGRATE);
                }
                incoming = optarg;
                break;
            case QEMU_OPTION_nodefaults:
                has_defaults = 0;
                break;
            case QEMU_OPTION_xen_domid:
                if (!(xen_available())) {
                    error_report("Option not supported for this target");
                    exit(1);
                }
                xen_domid = atoi(optarg);
                break;
            case QEMU_OPTION_xen_create:
                if (!(xen_available())) {
                    error_report("Option not supported for this target");
                    exit(1);
                }
                xen_mode = XEN_CREATE;
                break;
            case QEMU_OPTION_xen_attach:
                if (!(xen_available())) {
                    error_report("Option not supported for this target");
                    exit(1);
                }
                xen_mode = XEN_ATTACH;
                break;
            case QEMU_OPTION_trace:
                g_free(trace_file);
                trace_file = trace_opt_parse(optarg);
                break;
            case QEMU_OPTION_readconfig:
                {
                    int ret = qemu_read_config_file(optarg);
                    if (ret < 0) {
                        error_report("read config %s: %s", optarg,
                                     strerror(-ret));
                        exit(1);
                    }
                    break;
                }
            case QEMU_OPTION_spice:
                olist = qemu_find_opts("spice");
                if (!olist) {
                    error_report("spice support is disabled");
                    exit(1);
                }
                opts = qemu_opts_parse_noisily(olist, optarg, false);
                if (!opts) {
                    exit(1);
                }
                display_remote++;
                break;
            case QEMU_OPTION_writeconfig:
                {
                    FILE *fp;
                    if (strcmp(optarg, "-") == 0) {
                        fp = stdout;
                    } else {
                        fp = fopen(optarg, "w");
                        if (fp == NULL) {
                            error_report("open %s: %s", optarg,
                                         strerror(errno));
                            exit(1);
                        }
                    }
                    qemu_config_write(fp);
                    if (fp != stdout) {
                        fclose(fp);
                    }
                    break;
                }
            case QEMU_OPTION_qtest:
                qtest_chrdev = optarg;
                break;
            case QEMU_OPTION_qtest_log:
                qtest_log = optarg;
                break;
            case QEMU_OPTION_sandbox:
                opts = qemu_opts_parse_noisily(qemu_find_opts("sandbox"),
                                               optarg, true);
                if (!opts) {
                    exit(1);
                }
                break;
            case QEMU_OPTION_add_fd:
#ifndef _WIN32
                opts = qemu_opts_parse_noisily(qemu_find_opts("add-fd"),
                                               optarg, false);
                if (!opts) {
                    exit(1);
                }
#else
                error_report("File descriptor passing is disabled on this "
                             "platform");
                exit(1);
#endif
                break;
            case QEMU_OPTION_object:
                opts = qemu_opts_parse_noisily(qemu_find_opts("object"),
                                               optarg, true);
                if (!opts) {
                    exit(1);
                }
                break;
            case QEMU_OPTION_realtime:
                opts = qemu_opts_parse_noisily(qemu_find_opts("realtime"),
                                               optarg, false);
                if (!opts) {
                    exit(1);
                }
                enable_mlock = qemu_opt_get_bool(opts, "mlock", true);
                break;
            case QEMU_OPTION_msg:
                opts = qemu_opts_parse_noisily(qemu_find_opts("msg"), optarg,
                                               false);
                if (!opts) {
                    exit(1);
                }
                configure_msg(opts);
                break;
            case QEMU_OPTION_dump_vmstate:
                if (vmstate_dump_file) {
                    error_report("only one '-dump-vmstate' "
                                 "option may be given");
                    exit(1);
                }
                vmstate_dump_file = fopen(optarg, "w");
                if (vmstate_dump_file == NULL) {
                    error_report("open %s: %s", optarg, strerror(errno));
                    exit(1);
                }
                break;
#if defined(CONFIG_LLVM)
            case QEMU_OPTION_execute_llvm:
                if (!has_llvm_engine) {
                    fprintf(stderr, "Cannot execute un LLVM mode (S2E mode present or LLVM mode missing)\n");
                    exit(1);
                }
                generate_llvm = 1;
                execute_llvm = 1;
                break;
            case QEMU_OPTION_generate_llvm:
                if (!has_llvm_engine) {
                    fprintf(stderr, "Cannot execute un LLVM mode (S2E mode present or LLVM mode missing)\n");
                    exit(1);
                }
                generate_llvm = 1;
                break;
#endif
            case QEMU_OPTION_replay:
                display_type = DT_NONE;
                replay_name = optarg;
                break;
            case QEMU_OPTION_pandalog:
                pandalog = 1;
                pandalog_open(optarg, "w");
                printf ("pandalogging to [%s]\n", optarg);
                break;
            case QEMU_OPTION_panda_arg:
                if(!panda_add_arg(optarg, strlen(optarg))) {
                    fprintf(stderr, "WARN: Couldn't add PANDA arg '%s': argument too long,\n", optarg);
                }
                break;
            case QEMU_OPTION_panda_plugin:
                panda_plugin_files[nb_panda_plugins++] = optarg;
                printf ("adding %s to panda_plugin_files %d\n", optarg, nb_panda_plugins-1);
                break;
            case QEMU_OPTION_panda_plugins:
                {
                    char *new_optarg = strdup(optarg);
                    char *plugin_start = new_optarg;
                    char *plugin_end = new_optarg;

                    while (plugin_end != NULL) {
                        plugin_end = strchr(plugin_start, ';');
                        if (plugin_end != NULL) *plugin_end = '\0';

                        char *opt_list;
                        if ((opt_list = strchr(plugin_start, ':'))) {
                            char arg_str[255];
                            *opt_list = '\0';
                            opt_list++;

                            char *opt_start = opt_list, *opt_end = opt_list;
                            while (opt_end != NULL) {
                                opt_end = strchr(opt_start, ',');
                                if (opt_end != NULL) *opt_end = '\0';

                                snprintf(arg_str, 255, "%s:%s", plugin_start, opt_start);
                                if (panda_add_arg(arg_str, strlen(arg_str))) // copies arg
                                    printf("Adding PANDA arg %s.\n", arg_str);
                                else
                                    fprintf(stderr, "WARN: Couldn't add PANDA arg '%s': argument too long,\n", arg_str);

                                opt_start = opt_end + 1;
                            }
                        }

                        char *plugin_path = panda_plugin_path((const char *) plugin_start);
                        panda_plugin_files[nb_panda_plugins++] = plugin_path;
                        printf("adding %s to panda_plugin_files %d\n", plugin_path, nb_panda_plugins - 1);

                        plugin_start = plugin_end + 1;
                    }
                    free(new_optarg);
                    break;
                }
            case QEMU_OPTION_panda_os_name:
            {
                char *os_name = strdup(optarg);
                // NB: this will complain if we provide an os name that panda doesnt know about
                panda_set_os_name(os_name);
                break;
            }
            default:
                os_parse_cmd_args(popt->index, optarg);
            }
        }
    }
    /*
     * Clear error location left behind by the loop.
     * Best done right after the loop.  Do not insert code here!
     */
    loc_set_none();

    // Now that all arguments are available, we can load plugins
    int pp_idx;
    for (pp_idx = 0; pp_idx < nb_panda_plugins; pp_idx++) {
      if(!panda_load_plugin(panda_plugin_files[pp_idx])) {
          fprintf(stderr, "FAIL: Unable to load plugin `%s'\n", panda_plugin_files[pp_idx]);
          abort();
      }
    }

    replay_configure(icount_opts);

    machine_class = select_machine();

    set_memory_options(&ram_slots, &maxram_size, machine_class);

    os_daemonize();

    if (qemu_init_main_loop(&main_loop_err)) {
        error_report_err(main_loop_err);
        exit(1);
    }

    if (qemu_opts_foreach(qemu_find_opts("sandbox"),
                          parse_sandbox, NULL, NULL)) {
        exit(1);
    }

    if (qemu_opts_foreach(qemu_find_opts("name"),
                          parse_name, NULL, NULL)) {
        exit(1);
    }

#ifndef _WIN32
    if (qemu_opts_foreach(qemu_find_opts("add-fd"),
                          parse_add_fd, NULL, NULL)) {
        exit(1);
    }

    if (qemu_opts_foreach(qemu_find_opts("add-fd"),
                          cleanup_add_fd, NULL, NULL)) {
        exit(1);
    }
#endif

    current_machine = MACHINE(object_new(object_class_get_name(
                          OBJECT_CLASS(machine_class))));
    if (machine_help_func(qemu_get_machine_opts(), current_machine)) {
        exit(0);
    }
    object_property_add_child(object_get_root(), "machine",
                              OBJECT(current_machine), &error_abort);
    cpu_exec_init_all();

    if (machine_class->hw_version) {
        qemu_set_hw_version(machine_class->hw_version);
    }

    if (cpu_model && is_help_option(cpu_model)) {
        list_cpus(stdout, &fprintf, cpu_model);
        exit(0);
    }

    if (!trace_init_backends()) {
        exit(1);
    }
    trace_init_file(trace_file);

    /* Open the logfile at this point and set the log mask if necessary.
     */
    if (log_file) {
        qemu_set_log_filename(log_file, &error_fatal);
    }

    if (log_mask) {
        int mask;
        mask = qemu_str_to_log_mask(log_mask);
        if (!mask) {
            qemu_print_log_usage(stdout);
            exit(1);
        }
        qemu_set_log(mask);
    } else {
        qemu_set_log(0);
    }

    /* If no data_dir is specified then try to find it relative to the
       executable path.  */
    if (data_dir_idx < ARRAY_SIZE(data_dir)) {
        data_dir[data_dir_idx] = os_find_datadir();
        if (data_dir[data_dir_idx] != NULL) {
            data_dir_idx++;
        }
    }
    /* If all else fails use the install path specified when building. */
    if (data_dir_idx < ARRAY_SIZE(data_dir)) {
        data_dir[data_dir_idx++] = CONFIG_QEMU_DATADIR;
    }

#if defined(CONFIG_LLVM)
    if (generate_llvm || execute_llvm){
        if (tcg_llvm_ctx == NULL){
            tcg_llvm_ctx = tcg_llvm_initialize();
        }
    }
#endif

    /* -L help lists the data directories and exits. */
    if (list_data_dirs) {
        for (i = 0; i < data_dir_idx; i++) {
            printf("%s\n", data_dir[i]);
        }
        exit(0);
    }

    smp_parse(qemu_opts_find(qemu_find_opts("smp-opts"), NULL));

    machine_class->max_cpus = machine_class->max_cpus ?: 1; /* Default to UP */
    if (max_cpus > machine_class->max_cpus) {
        error_report("Number of SMP CPUs requested (%d) exceeds max CPUs "
                     "supported by machine '%s' (%d)", max_cpus,
                     machine_class->name, machine_class->max_cpus);
        exit(1);
    }

    /*
     * Get the default machine options from the machine if it is not already
     * specified either by the configuration file or by the command line.
     */
    if (machine_class->default_machine_opts) {
        qemu_opts_set_defaults(qemu_find_opts("machine"),
                               machine_class->default_machine_opts, 0);
    }

    qemu_opts_foreach(qemu_find_opts("device"),
                      default_driver_check, NULL, NULL);
    qemu_opts_foreach(qemu_find_opts("global"),
                      default_driver_check, NULL, NULL);

    if (!vga_model && !default_vga) {
        vga_interface_type = VGA_DEVICE;
    }
    if (!has_defaults || machine_class->no_serial) {
        default_serial = 0;
    }
    if (!has_defaults || machine_class->no_parallel) {
        default_parallel = 0;
    }
    if (!has_defaults || !machine_class->use_virtcon) {
        default_virtcon = 0;
    }
    if (!has_defaults || !machine_class->use_sclp) {
        default_sclp = 0;
    }
    if (!has_defaults || machine_class->no_floppy) {
        default_floppy = 0;
    }
    if (!has_defaults || machine_class->no_cdrom) {
        default_cdrom = 0;
    }
    if (!has_defaults || machine_class->no_sdcard) {
        default_sdcard = 0;
    }
    if (!has_defaults) {
        default_monitor = 0;
        default_net = 0;
        default_vga = 0;
    }

    if (is_daemonized()) {
        /* According to documentation and historically, -nographic redirects
         * serial port, parallel port and monitor to stdio, which does not work
         * with -daemonize.  We can redirect these to null instead, but since
         * -nographic is legacy, let's just error out.
         * We disallow -nographic only if all other ports are not redirected
         * explicitly, to not break existing legacy setups which uses
         * -nographic _and_ redirects all ports explicitly - this is valid
         * usage, -nographic is just a no-op in this case.
         */
        if (nographic
            && (default_parallel || default_serial
                || default_monitor || default_virtcon)) {
            error_report("-nographic cannot be used with -daemonize");
            exit(1);
        }
#ifdef CONFIG_CURSES
        if (display_type == DT_CURSES) {
            error_report("curses display cannot be used with -daemonize");
            exit(1);
        }
#endif
    }

    if (nographic) {
        if (default_parallel)
            add_device_config(DEV_PARALLEL, "null");
        if (default_serial && default_monitor) {
            add_device_config(DEV_SERIAL, "mon:stdio");
        } else if (default_virtcon && default_monitor) {
            add_device_config(DEV_VIRTCON, "mon:stdio");
        } else if (default_sclp && default_monitor) {
            add_device_config(DEV_SCLP, "mon:stdio");
        } else {
            if (default_serial)
                add_device_config(DEV_SERIAL, "stdio");
            if (default_virtcon)
                add_device_config(DEV_VIRTCON, "stdio");
            if (default_sclp) {
                add_device_config(DEV_SCLP, "stdio");
            }
            if (default_monitor)
                monitor_parse("stdio", "readline", false);
        }
    } else {
        if (default_serial)
            add_device_config(DEV_SERIAL, "vc:80Cx24C");
        if (default_parallel)
            add_device_config(DEV_PARALLEL, "vc:80Cx24C");
        if (default_monitor)
            monitor_parse("vc:80Cx24C", "readline", false);
        if (default_virtcon)
            add_device_config(DEV_VIRTCON, "vc:80Cx24C");
        if (default_sclp) {
            add_device_config(DEV_SCLP, "vc:80Cx24C");
        }
    }

#if defined(CONFIG_VNC)
    if (!QTAILQ_EMPTY(&(qemu_find_opts("vnc")->head))) {
        display_remote++;
    }
#endif
    if (display_type == DT_DEFAULT && !display_remote) {
#if defined(CONFIG_GTK)
        display_type = DT_GTK;
#elif defined(CONFIG_SDL)
        display_type = DT_SDL;
#elif defined(CONFIG_COCOA)
        display_type = DT_COCOA;
#elif defined(CONFIG_VNC)
        vnc_parse("localhost:0,to=99,id=default", &error_abort);
#else
        display_type = DT_NONE;
#endif
    }

    if ((no_frame || alt_grab || ctrl_grab) && display_type != DT_SDL) {
        error_report("-no-frame, -alt-grab and -ctrl-grab are only valid "
                     "for SDL, ignoring option");
    }
    if (no_quit && (display_type != DT_GTK && display_type != DT_SDL)) {
        error_report("-no-quit is only valid for GTK and SDL, "
                     "ignoring option");
    }

    if (display_type == DT_GTK) {
        early_gtk_display_init(request_opengl);
    }

    if (display_type == DT_SDL) {
        sdl_display_early_init(request_opengl);
    }

    if (request_opengl == 1 && display_opengl == 0) {
#if defined(CONFIG_OPENGL)
        error_report("OpenGL is not supported by the display");
#else
        error_report("OpenGL support is disabled");
#endif
        exit(1);
    }

    page_size_init();
    socket_init();

    if (qemu_opts_foreach(qemu_find_opts("object"),
                          user_creatable_add_opts_foreach,
                          object_create_initial, NULL)) {
        exit(1);
    }

    if (qemu_opts_foreach(qemu_find_opts("chardev"),
                          chardev_init_func, NULL, NULL)) {
        exit(1);
    }

#ifdef CONFIG_VIRTFS
    if (qemu_opts_foreach(qemu_find_opts("fsdev"),
                          fsdev_init_func, NULL, NULL)) {
        exit(1);
    }
#endif

    if (pid_file && qemu_create_pidfile(pid_file) != 0) {
        error_report("could not acquire pid file: %s", strerror(errno));
        exit(1);
    }

    if (qemu_opts_foreach(qemu_find_opts("device"),
                          device_help_func, NULL, NULL)) {
        exit(0);
    }

    machine_opts = qemu_get_machine_opts();
    if (qemu_opt_foreach(machine_opts, machine_set_property, current_machine,
                         NULL)) {
        object_unref(OBJECT(current_machine));
        exit(1);
    }

    configure_accelerator(current_machine);

    if (qtest_chrdev) {
        qtest_init(qtest_chrdev, qtest_log, &error_fatal);
    }

    machine_opts = qemu_get_machine_opts();
    kernel_filename = qemu_opt_get(machine_opts, "kernel");
    initrd_filename = qemu_opt_get(machine_opts, "initrd");
    kernel_cmdline = qemu_opt_get(machine_opts, "append");
    bios_name = qemu_opt_get(machine_opts, "firmware");

    opts = qemu_opts_find(qemu_find_opts("boot-opts"), NULL);
    if (opts) {
        boot_order = qemu_opt_get(opts, "order");
        if (boot_order) {
            validate_bootdevices(boot_order, &error_fatal);
        }

        boot_once = qemu_opt_get(opts, "once");
        if (boot_once) {
            validate_bootdevices(boot_once, &error_fatal);
        }

        boot_menu = qemu_opt_get_bool(opts, "menu", boot_menu);
        boot_strict = qemu_opt_get_bool(opts, "strict", false);
    }

    if (!boot_order) {
        boot_order = machine_class->default_boot_order;
    }

    if (!kernel_cmdline) {
        kernel_cmdline = "";
        current_machine->kernel_cmdline = (char *)kernel_cmdline;
    }

    linux_boot = (kernel_filename != NULL);

    if (!linux_boot && *kernel_cmdline != '\0') {
        error_report("-append only allowed with -kernel option");
        exit(1);
    }

    if (!linux_boot && initrd_filename != NULL) {
        error_report("-initrd only allowed with -kernel option");
        exit(1);
    }

    if (!linux_boot && qemu_opt_get(machine_opts, "dtb")) {
        error_report("-dtb only allowed with -kernel option");
        exit(1);
    }

    if (semihosting_enabled() && !semihosting_get_argc() && kernel_filename) {
        /* fall back to the -kernel/-append */
        semihosting_arg_fallback(kernel_filename, kernel_cmdline);
    }

    os_set_line_buffering();

    /* spice needs the timers to be initialized by this point */
    qemu_spice_init();

    cpu_ticks_init();
    if (icount_opts) {
        if (kvm_enabled() || xen_enabled()) {
            error_report("-icount is not allowed with kvm or xen");
            exit(1);
        }
        configure_icount(icount_opts, &error_abort);
        qemu_opts_del(icount_opts);
    }

    if (default_net) {
        QemuOptsList *net = qemu_find_opts("net");
        qemu_opts_set(net, NULL, "type", "nic", &error_abort);
#ifdef CONFIG_SLIRP
        qemu_opts_set(net, NULL, "type", "user", &error_abort);
#endif
    }

    if (net_init_clients() < 0) {
        exit(1);
    }

    if (qemu_opts_foreach(qemu_find_opts("object"),
                          user_creatable_add_opts_foreach,
                          object_create_delayed, NULL)) {
        exit(1);
    }

#ifdef CONFIG_TPM
    if (tpm_init() < 0) {
        exit(1);
    }
#endif

    /* init the bluetooth world */
    if (foreach_device_config(DEV_BT, bt_parse))
        exit(1);

    if (!xen_enabled()) {
        /* On 32-bit hosts, QEMU is limited by virtual address space */
        if (ram_size > (2047 << 20) && HOST_LONG_BITS == 32) {
            error_report("at most 2047 MB RAM can be simulated");
            exit(1);
        }
    }

    blk_mig_init();
    ram_mig_init();

    /* If the currently selected machine wishes to override the units-per-bus
     * property of its default HBA interface type, do so now. */
    if (machine_class->units_per_default_bus) {
        override_max_devs(machine_class->block_default_type,
                          machine_class->units_per_default_bus);
    }

    /* open the virtual block devices */
    if (snapshot || replay_mode != REPLAY_MODE_NONE) {
        qemu_opts_foreach(qemu_find_opts("drive"), drive_enable_snapshot,
                          NULL, NULL);
    }
    if (qemu_opts_foreach(qemu_find_opts("drive"), drive_init_func,
                          &machine_class->block_default_type, NULL)) {
        exit(1);
    }

    default_drive(default_cdrom, snapshot, machine_class->block_default_type, 2,
                  CDROM_OPTS);
    default_drive(default_floppy, snapshot, IF_FLOPPY, 0, FD_OPTS);
    default_drive(default_sdcard, snapshot, IF_SD, 0, SD_OPTS);

    parse_numa_opts(machine_class);

    if (qemu_opts_foreach(qemu_find_opts("mon"),
                          mon_init_func, NULL, NULL)) {
        exit(1);
    }

    if (foreach_device_config(DEV_SERIAL, serial_parse) < 0)
        exit(1);
    if (foreach_device_config(DEV_PARALLEL, parallel_parse) < 0)
        exit(1);
    if (foreach_device_config(DEV_VIRTCON, virtcon_parse) < 0)
        exit(1);
    if (foreach_device_config(DEV_SCLP, sclp_parse) < 0) {
        exit(1);
    }
    if (foreach_device_config(DEV_DEBUGCON, debugcon_parse) < 0)
        exit(1);

    /* If no default VGA is requested, the default is "none".  */
    if (default_vga) {
        if (machine_class->default_display) {
            vga_model = machine_class->default_display;
        } else if (vga_interface_available(VGA_CIRRUS)) {
            vga_model = "cirrus";
        } else if (vga_interface_available(VGA_STD)) {
            vga_model = "std";
        }
    }
    if (vga_model) {
        select_vgahw(vga_model);
    }

    if (watchdog) {
        i = select_watchdog(watchdog);
        if (i > 0)
            exit (i == 1 ? 1 : 0);
    }

    machine_register_compat_props(current_machine);

    qemu_opts_foreach(qemu_find_opts("global"),
                      global_init_func, NULL, NULL);

    /* This checkpoint is required by replay to separate prior clock
       reading from the other reads, because timer polling functions query
       clock values from the log. */
    replay_checkpoint(CHECKPOINT_INIT);
    qdev_machine_init();

    current_machine->ram_size = ram_size;
    current_machine->maxram_size = maxram_size;
    current_machine->ram_slots = ram_slots;
    current_machine->boot_order = boot_order;
    current_machine->cpu_model = cpu_model;

    machine_class->init(current_machine);

    realtime_init();

    audio_init();

    cpu_synchronize_all_post_init();

    numa_post_machine_init();

    if (qemu_opts_foreach(qemu_find_opts("fw_cfg"),
                          parse_fw_cfg, fw_cfg_find(), NULL) != 0) {
        exit(1);
    }

    /* init USB devices */
    if (machine_usb(current_machine)) {
        if (foreach_device_config(DEV_USB, usb_parse) < 0)
            exit(1);
    }

    /* Check if IGD GFX passthrough. */
    igd_gfx_passthru();

    /* init generic devices */
    rom_set_order_override(FW_CFG_ORDER_OVERRIDE_DEVICE);
    if (qemu_opts_foreach(qemu_find_opts("device"),
                          device_init_func, NULL, NULL)) {
        exit(1);
    }
    rom_reset_order_override();

    /* Did we create any drives that we failed to create a device for? */
    drive_check_orphaned();

    /* Don't warn about the default network setup that you get if
     * no command line -net or -netdev options are specified. There
     * are two cases that we would otherwise complain about:
     * (1) board doesn't support a NIC but the implicit "-net nic"
     * requested one
     * (2) CONFIG_SLIRP not set, in which case the implicit "-net nic"
     * sets up a nic that isn't connected to anything.
     */
    if (!default_net) {
        net_check_clients();
    }


    if (boot_once) {
        qemu_boot_set(boot_once, &error_fatal);
        qemu_register_reset(restore_boot_order, g_strdup(boot_order));
    }

    ds = init_displaystate();

    /* init local displays */
    switch (display_type) {
    case DT_CURSES:
        curses_display_init(ds, full_screen);
        break;
    case DT_SDL:
        sdl_display_init(ds, full_screen, no_frame);
        break;
    case DT_COCOA:
        cocoa_display_init(ds, full_screen);
        break;
    case DT_GTK:
        gtk_display_init(ds, full_screen, grab_on_hover);
        break;
    default:
        break;
    }

    /* must be after terminal init, SDL library changes signal handlers */
    os_setup_signal_handling();

    /* init remote displays */
#ifdef CONFIG_VNC
    qemu_opts_foreach(qemu_find_opts("vnc"),
                      vnc_init_func, NULL, NULL);
#endif

    if (using_spice) {
        qemu_spice_display_init();
    }

    if (foreach_device_config(DEV_GDB, gdbserver_start) < 0) {
        exit(1);
    }

    qdev_machine_creation_done();

    /* TODO: once all bus devices are qdevified, this should be done
     * when bus is created by qdev.c */
    qemu_register_reset(qbus_reset_all_fn, sysbus_get_default());
    qemu_run_machine_init_done_notifiers();

    if (rom_check_and_register_reset() != 0) {
        error_report("rom check and register reset failed");
        exit(1);
    }

    replay_start();

    /* This checkpoint is required by replay to separate prior clock
       reading from the other reads, because timer polling functions query
       clock values from the log. */
    replay_checkpoint(CHECKPOINT_RESET);
    qemu_system_reset(VMRESET_SILENT);
    register_global_state();

    if (replay_name) {
        // rr: check for begin/end record/replay
        sigset_t blockset, oldset;

        //block signals
        sigprocmask(SIG_BLOCK, &blockset, &oldset);
        if (0 != rr_do_begin_replay(replay_name, first_cpu)){
            printf("Failed to start replay\n");
            exit(1);
        }
        // ru: qemu_quit_timers() defined by PANDA team to stop timers
        qemu_rr_quit_timers();

        //unblock signals
        sigprocmask(SIG_SETMASK, &oldset, NULL);
    }

    if (loadvm) {
        if (load_vmstate(loadvm) < 0) {
            autostart = 0;
        }
    }

    qdev_prop_check_globals();
    if (vmstate_dump_file) {
        /* dump and exit */
        dump_vmstate_json_to_file(vmstate_dump_file);
        return 0;
    }

    if (incoming) {
        Error *local_err = NULL;
        qemu_start_incoming_migration(incoming, &local_err);
        if (local_err) {
            error_reportf_err(local_err, "-incoming %s: ", incoming);
            exit(1);
        }
    } else if (autostart) {
        vm_start();
    }

    os_setup_post();

<<<<<<< HEAD
    panda_in_main_loop = 1;
    trace_init_vcpu_events();
=======
>>>>>>> 0975b8b8
    main_loop();
    panda_in_main_loop = 0;

    replay_disable_events();
    iothread_stop_all();

    bdrv_close_all();
    panda_cleanup();

    pause_all_vcpus();
    res_free();

    /* vhost-user must be cleaned up before chardevs.  */
    net_cleanup();
    audio_cleanup();
    monitor_cleanup();
    qemu_chr_cleanup();

#ifdef CONFIG_LLVM
    if (generate_llvm || execute_llvm){
        tcg_llvm_cleanup();
    }
#endif

    return 0;
}<|MERGE_RESOLUTION|>--- conflicted
+++ resolved
@@ -3115,7 +3115,6 @@
     Error *err = NULL;
     bool list_data_dirs = false;
 
-<<<<<<< HEAD
     // PANDA stuff
     gargv = argv;
     gargc = argc;
@@ -3125,11 +3124,9 @@
     const char * panda_plugin_files[64] = {};
     int nb_panda_plugins = 0;
 
-=======
     module_call_init(MODULE_INIT_TRACE);
 
     qemu_init_cpu_list();
->>>>>>> 0975b8b8
     qemu_init_cpu_loop();
     qemu_mutex_lock_iothread();
 
@@ -4887,11 +4884,7 @@
 
     os_setup_post();
 
-<<<<<<< HEAD
     panda_in_main_loop = 1;
-    trace_init_vcpu_events();
-=======
->>>>>>> 0975b8b8
     main_loop();
     panda_in_main_loop = 0;
 
