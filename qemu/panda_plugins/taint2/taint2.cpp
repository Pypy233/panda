/* PANDABEGINCOMMENT
 *
 * Authors:
 *  Tim Leek               tleek@ll.mit.edu
 *  Ryan Whelan            rwhelan@ll.mit.edu
 *  Joshua Hodosh          josh.hodosh@ll.mit.edu
 *  Michael Zhivich        mzhivich@ll.mit.edu
 *  Brendan Dolan-Gavitt   brendandg@gatech.edu
 *
 * This work is licensed under the terms of the GNU GPL, version 2.
 * See the COPYING file in the top-level directory.
 *
PANDAENDCOMMENT */

/*
 * PANDA taint analysis plugin
 * Ryan Whelan, Tim Leek, Sam Coe, Nathan VanBenschoten
 */

// This needs to be defined before anything is included in order to get
// the PRIx64 macro
#ifndef __STDC_FORMAT_MACROS
#define __STDC_FORMAT_MACROS
#endif

#ifdef NDEBUG
#undef NDEBUG
#endif

#include "label_set.h"

extern "C" {

#include <sys/time.h>

#include "qemu-common.h"
#include "cpu-all.h"
#include "panda_plugin.h"
#include "panda_plugin_plugin.h"
#include "panda_common.h"
#include "panda/network.h"
#include "rr_log.h"
#include "pandalog.h"
#include "cpu.h"

extern int loglevel;

// For the C API to taint accessible from other plugins
void taint2_enable_taint(void);
int taint2_enabled(void);
void taint2_label_ram(uint64_t pa, uint32_t l) ;
void taint2_delete_ram(uint64_t pa);

uint32_t taint2_query_ram(uint64_t pa);
uint32_t taint2_query_reg(int reg_num, int offset);
uint32_t taint2_query_llvm(int reg_num, int offset);

uint32_t taint2_query_tcn_ram(uint64_t pa);
uint32_t taint2_query_tcn_reg(int reg_num, int offset);
uint32_t taint2_query_tcn_llvm(int reg_num, int offset);

void taint2_labelset_spit(LabelSetP ls);

void taint2_labelset_ram_iter(uint64_t pa, int (*app)(uint32_t el, void *stuff1), void *stuff2);
void taint2_labelset_reg_iter(int reg_num, int offset, int (*app)(uint32_t el, void *stuff1), void *stuff2);
void taint2_labelset_llvm_iter(int reg_num, int offset, int (*app)(uint32_t el, void *stuff1), void *stuff2);
void taint2_labelset_iter(LabelSetP ls,  int (*app)(uint32_t el, void *stuff1), void *stuff2) ;

uint32_t *taint2_labels_applied(void);
uint32_t taint2_num_labels_applied(void);

void taint2_track_taint_state(void);

}

#include <llvm/PassManager.h>
#include <llvm/PassRegistry.h>
#include <llvm/Analysis/Verifier.h>
#include <llvm/ExecutionEngine/ExecutionEngine.h>
#include <llvm/Transforms/IPO/PassManagerBuilder.h>

#include "tcg-llvm.h"
#include "panda_memlog.h"

#include "shad_dir_32.h"
#include "shad_dir_64.h"
#include "llvm_taint_lib.h"
#include "fast_shad.h"
#include "taint_ops.h"
#include "taint2.h"

<<<<<<< HEAD
//#include "pirate_mark_lava_struct.h"
=======
#include "panda_hypercall_struct.h"
>>>>>>> 6054dbea

// These need to be extern "C" so that the ABI is compatible with
// QEMU/PANDA, which is written in C
extern "C" {


bool init_plugin(void *);
void uninit_plugin(void *);
int after_block_translate(CPUState *env, TranslationBlock *tb);
bool before_block_exec_invalidate_opt(CPUState *env, TranslationBlock *tb);
int before_block_exec(CPUState *env, TranslationBlock *tb);
int after_block_exec(CPUState *env, TranslationBlock *tb,
    TranslationBlock *next_tb);
//int cb_cpu_restore_state(CPUState *env, TranslationBlock *tb);
int guest_hypercall_callback(CPUState *env);

int phys_mem_write_callback(CPUState *env, target_ulong pc, target_ulong addr,
                       target_ulong size, void *buf);
int phys_mem_read_callback(CPUState *env, target_ulong pc, target_ulong addr,
        target_ulong size, void *buf);

void taint_state_changed(void);
PPP_PROT_REG_CB(on_taint_change);
PPP_CB_BOILERPLATE(on_taint_change);

bool track_taint_state = false;

}

Shad *shadow = NULL; // Global shadow memory

// Pointer passed in init_plugin()
void *plugin_ptr = NULL;

// Our pass manager to derive taint ops
llvm::FunctionPassManager *FPM = NULL;

// Taint function pass.
llvm::PandaTaintFunctionPass *PTFP = NULL;

// For now, taint becomes enabled when a label operation first occurs, and
// becomes disabled when a query operation subsequently occurs
bool taintEnabled = false;

// Lets us know right when taint was disabled
bool taintJustDisabled = false;

// Taint memlog
static taint2_memlog taint_memlog;

// Configuration
bool tainted_pointer = true;
static TaintGranularity granularity;
static TaintLabelMode mode;
bool optimize_llvm = true;
extern bool inline_taint;


/*
 * These memory callbacks are only for whole-system mode.  User-mode memory
 * accesses are captured by IR instrumentation.
 */
int phys_mem_write_callback(CPUState *env, target_ulong pc, target_ulong addr,
                       target_ulong size, void *buf) {
    /*if (size == 4) {
        printf("pmem: " TARGET_FMT_lx "\n", addr);
    }*/
    taint_memlog_push(&taint_memlog, addr);
    return 0;
}

int phys_mem_read_callback(CPUState *env, target_ulong pc, target_ulong addr,
        target_ulong size, void *buf){
    /*if (size == 4) {
        printf("pmem: " TARGET_FMT_lx "\n", addr);
    }*/
    taint_memlog_push(&taint_memlog, addr);
    return 0;
}

void verify(void) {
    llvm::Module *mod = tcg_llvm_ctx->getModule();
    std::string err;
    if(verifyModule(*mod, llvm::AbortProcessAction, &err)){
        printf("%s\n", err.c_str());
    }
}

void __taint2_enable_taint(void) {
    if(taintEnabled) {return;}
    printf ("taint2: __taint_enable_taint\n");
    taintEnabled = true;
    panda_cb pcb;

    pcb.after_block_translate = after_block_translate;
    panda_register_callback(plugin_ptr, PANDA_CB_AFTER_BLOCK_TRANSLATE, pcb);
    pcb.before_block_exec_invalidate_opt = before_block_exec_invalidate_opt;
    panda_register_callback(plugin_ptr, PANDA_CB_BEFORE_BLOCK_EXEC_INVALIDATE_OPT, pcb);
    pcb.before_block_exec = before_block_exec;
    panda_register_callback(plugin_ptr, PANDA_CB_BEFORE_BLOCK_EXEC, pcb);
    pcb.after_block_exec = after_block_exec;
    panda_register_callback(plugin_ptr, PANDA_CB_AFTER_BLOCK_EXEC, pcb);
    pcb.phys_mem_read = phys_mem_read_callback;
    panda_register_callback(plugin_ptr, PANDA_CB_PHYS_MEM_READ, pcb);
    pcb.phys_mem_write = phys_mem_write_callback;
    panda_register_callback(plugin_ptr, PANDA_CB_PHYS_MEM_WRITE, pcb);
/*
    pcb.cb_cpu_restore_state = cb_cpu_restore_state;
    panda_register_callback(plugin_ptr, PANDA_CB_CPU_RESTORE_STATE, pcb);
    // for hd and network taint
    pcb.replay_hd_transfer = cb_replay_hd_transfer_taint;
    panda_register_callback(plugin_ptr, PANDA_CB_REPLAY_HD_TRANSFER, pcb);
    pcb.replay_net_transfer = cb_replay_net_transfer_taint;
    panda_register_callback(plugin_ptr, PANDA_CB_REPLAY_NET_TRANSFER, pcb);
    pcb.replay_before_cpu_physical_mem_rw_ram = cb_replay_cpu_physical_mem_rw_ram;
    panda_register_callback(plugin_ptr, PANDA_CB_REPLAY_BEFORE_CPU_PHYSICAL_MEM_RW_RAM, pcb);
*/
    panda_enable_precise_pc(); //before_block_exec requires precise_pc for panda_current_asid

    if (!execute_llvm){
        panda_enable_llvm();
    }
    panda_enable_llvm_helpers();

    /*
     * Taint processor initialization
     */

    shadow = tp_init(TAINT_BYTE_LABEL, TAINT_GRANULARITY_BYTE);
    if (shadow == NULL){
        printf("Error initializing shadow memory...\n");
        exit(1);
    }

    // Initialize memlog.
    memset(&taint_memlog, 0, sizeof(taint_memlog));

    llvm::Module *mod = tcg_llvm_ctx->getModule();
    FPM = tcg_llvm_ctx->getFunctionPassManager();

    // Add the taint analysis pass to our taint pass manager
    PTFP = new llvm::PandaTaintFunctionPass(shadow, &taint_memlog);
    FPM->add(PTFP);

    if (optimize_llvm) {
        printf("taint2: Adding default optimizations (-O1).\n");
        llvm::PassManagerBuilder Builder;
        Builder.OptLevel = 1;
        Builder.SizeLevel = 0;
        Builder.populateFunctionPassManager(*FPM);
    }

    FPM->doInitialization();

    // Populate module with helper function taint ops
    for (auto i = mod->begin(); i != mod->end(); i++){
        if (!i->isDeclaration()) PTFP->runOnFunction(*i);
    }

    printf("taint2: Done processing helper functions for taint.\n");

    std::string err;
    if(verifyModule(*mod, llvm::AbortProcessAction, &err)){
        printf("%s\n", err.c_str());
        exit(1);
    }

    tcg_llvm_write_module(tcg_llvm_ctx, "/tmp/llvm-mod.bc");

    printf("taint2: Done verifying module. Running...\n");
}

// Derive taint ops
int after_block_translate(CPUState *env, TranslationBlock *tb){

    if (taintEnabled){
        assert(tb->llvm_function);
        // taintfp will make sure it never runs twice.
        //FPM->run(*(tb->llvm_function));
        //tb->llvm_function->dump();
    }

    return 0;
}

// Execute taint ops
int after_block_exec(CPUState *env, TranslationBlock *tb,
        TranslationBlock *next_tb){

    if (taintJustDisabled){
        taintJustDisabled = false;
        execute_llvm = 0;
        generate_llvm = 0;
        panda_do_flush_tb();
        panda_disable_memcb();
	//	mytimer_start(ttimer);
        return 0;
    }

    return 0;
}

__attribute__((unused)) static void print_labels(uint32_t el, void *stuff) {
    printf("%d ", el);
}

__attribute__((unused)) static void record_bit(uint32_t el, void *array) {
    *(uint64_t *)array |= 1 << el;
}

#ifdef TARGET_ARM
// R0 is command (label or query)
// R1 is buf_start
// R2 is length
// R3 is offset (not currently implemented)
void arm_hypercall_callback(CPUState *env){
    //target_ulong buf_start = env->regs[1];
    //target_ulong buf_len = env->regs[2];

    if (env->regs[0] == 7 || env->regs[0] == 8){ //Taint label
        if (!taintEnabled){
            printf("Taint plugin: Label operation detected @ %lu\n", rr_get_guest_instr_count());
            printf("Enabling taint processing\n");
            __taint2_enable_taint();
        }

        // FIXME: do labeling here.
    }

    else if (env->regs[0] == 9){ //Query taint on label
        if (taintEnabled){
            printf("Taint plugin: Query operation detected @ %lu\n", rr_get_guest_instr_count());
            //Addr a = make_maddr(buf_start);
            //bufplot(env, shadow, &a, (int)buf_len);
        }
        //printf("Disabling taint processing\n");
        //taintEnabled = false;
        //taintJustDisabled = true;
        //printf("Label occurrences on HD: %d\n", shad_dir_occ_64(shadow->hd));
    }
}
#endif //TARGET_ARM


int label_spit(uint32_t el, void *stuff) {
    printf ("%d ", el);
    return 0;
}


#define MAX_EL_ARR_IND 1000000
uint32_t el_arr_ind = 0;

// used by hypercall to pack pandalog array with query result
int collect_query_labels_pandalog(uint32_t el, void *stuff) {
    uint32_t *label = (uint32_t *) stuff;
    assert (el_arr_ind < MAX_EL_ARR_IND);
    label[el_arr_ind++] = el;
    return 0;
}

#define PANDA_MAX_STRING_READ 256

void panda_virtual_string_read(CPUState *env, target_ulong vaddr, char *str) {
    for (uint32_t i=0; i<PANDA_MAX_STRING_READ; i++) {
        uint8_t c;
        panda_virtual_memory_rw(env, vaddr + i, &c, 1, false);
        str[i] = c;
        if (c==0) break;
    }
    str[PANDA_MAX_STRING_READ-1] = 0;
}


typedef struct panda_hypercall_struct {
    uint64_t action;      // label / query / etc 
    uint64_t buf;         // ptr to memory we want labeled or queried or ...
    uint32_t len;         // number of bytes to label or query or ...
    uint32_t label_num;   // if labeling, this is the label number.  if querying this should be zero 
    uint64_t src_filename;  // if querying from src this is a char * to filename.
    uint64_t src_linenum;   // if querying from src this is the line number 
    uint64_t src_ast_node_name;     // if querying from src this is the name of the l-value queries 
} PandaHypercallStruct;



std::set < LabelSetP > ls_returned;

#ifdef TARGET_I386
// Support all features of label and query program
void i386_hypercall_callback(CPUState *env){


#if 0
    if (EAX == 0xabcd) {
        printf ("\n hypercall pc=0x%x\n", (int) panda_current_pc(env));
        for (uint32_t i=0; i<8; i++) {
            printf ("reg[%d] = 0x%x\n", i, (int) env->regs[i]);
        }
    }   
#endif


    //printf("taint2: Hypercall! B " TARGET_FMT_lx " C " TARGET_FMT_lx " D " TARGET_FMT_lx "\n",
    //        env->regs[R_EBX], env->regs[R_ECX], env->regs[R_EDX]);

#if 0
    // Label op.
    // EBX contains addr of that data
    // ECX contains size of data
    // EDX contains the label; ~0UL for autoenc.
    if ((env->regs[R_EAX] == 7 || env->regs[R_EAX] == 8)) {
        printf ("hypercall -- EAX=0x%x\n", EAX);

        target_ulong addr = panda_virt_to_phys(env, env->regs[R_EBX]);
        target_ulong size = env->regs[R_ECX];
        target_ulong label = env->regs[R_EDX];
        if (!taintEnabled){
            printf("taint2: Label operation detected @ %lu\n",
                    rr_get_guest_instr_count());
            printf("taint2: Labeling " TARGET_FMT_lx " to " TARGET_FMT_lx
                    " with label " TARGET_FMT_lx ".\n", addr, addr + size, label);
            __taint2_enable_taint();
        }

        LabelSetP ls = NULL;
        if (label != (target_ulong)~0UL) {
            ls = label_set_singleton(label);
        } // otherwise autoinc.
        qemu_log_mask(CPU_LOG_TAINT_OPS, "label: %lx[%lx+%lx] <- %lx (%lx)\n",
                (uint64_t)shadow->ram, (uint64_t)addr, (uint64_t)size, (uint64_t)label,
                (uint64_t)ls);
        for (unsigned i = 0; i < size; i++) {
            //printf("label %u\n", i);
            shadow->ram->set(addr + i,
                    label_set_singleton(i));
        }
    }
#endif

    
    if (pandalog && (env->regs[R_EAX] == 0xabcd)) {
        // LAVA Query op.
        // ECX contains addr.
        if (taintEnabled && (taint2_num_labels_applied() > 0)){
            printf ("lava query\n");
            // phys addr of hypercall struct is in ECX
            target_ulong addr = panda_virt_to_phys(env, ECX);
            if ((int)addr == -1) {
                printf ("taint2: query of unmapped addr?:  vaddr=0x%x paddr=0x%x\n",
                        (uint32_t) ECX, (uint32_t) addr);
            }
            else {
                printf ("and it is a valid virtual addr\n");
                printf ("pc=0x%x\n", (int) panda_current_pc(env));

                PandaHypercallStruct phs;
                panda_virtual_memory_rw(env, ECX, (uint8_t *) &phs, sizeof(phs), false);
                for (uint32_t offset=0; offset<phs.len; offset++) {
                    uint32_t pa = panda_virt_to_phys(env, phs.buf + offset);                    
                    if ((int) pa != -1) {
                        LabelSetP ls = tp_query_ram(shadow, pa);
                        if (ls) {
                            printf ("pandalogging taint query\n");
                            // we only want to actually write a particular set contents to pandalog once
                            if (ls_returned.count(ls) == 0) {
                                // this ls hasn't yet been written to pandalog
                                // write out mapping from ls pointer to labelset contents
                                // as its own separate log entry
                                ls_returned.insert(ls);
                                Panda__TaintQueryUniqueLabelSet *tquls = (Panda__TaintQueryUniqueLabelSet *) malloc (sizeof (Panda__TaintQueryUniqueLabelSet));
                                *tquls = PANDA__TAINT_QUERY_UNIQUE_LABEL_SET__INIT;
                                tquls->ptr = (uint64_t) ls;
                                tquls->n_label = ls_card(ls);
                                tquls->label = (uint32_t *) malloc (sizeof(uint32_t) * tquls->n_label);
                                el_arr_ind = 0;
                                tp_ls_iter(ls, collect_query_labels_pandalog, (void *) tquls->label);
                                Panda__LogEntry ple = PANDA__LOG_ENTRY__INIT;
                                ple.taint_query_unique_label_set = tquls;
                                pandalog_write_entry(&ple);
                                free (tquls->label);
                                free (tquls);
                            }
                            char filenameStr[500];
                            char astNodeStr[500];
                            panda_virtual_string_read(env, phs.src_filename, filenameStr);
                            panda_virtual_string_read(env, phs.src_ast_node_name, astNodeStr);
                            // safe to refer to the set by the pointer in this next message
                            Panda__TaintQuery *tq = (Panda__TaintQuery *) malloc(sizeof(Panda__TaintQuery));
                            *tq = PANDA__TAINT_QUERY__INIT;
                            tq->asid = panda_current_asid(env);
                            tq->ptr = (uint64_t) ls;
                            tq->tcn = taint2_query_tcn_ram(pa);
                            tq->filename = filenameStr;
                            tq->linenum = phs.src_linenum;
                            tq->astnodename = astNodeStr;
                            tq->offset = offset;
                            Panda__LogEntry ple = PANDA__LOG_ENTRY__INIT;
                            ple.taint_query = tq;
                            pandalog_write_entry(&ple);
                            free(tq);
                        }
                    }
                    else {
                        printf("taint2: Query operation detected @ %lu. vaddr=0x%x paddr=0x%x\n",
                               rr_get_guest_instr_count(), (uint32_t) EBX, (uint32_t) addr);
                        
                        uint32_t num_labels = taint2_query_ram(addr);
                        printf("taint2: Queried %lx[%lx]\n", (uint64_t)shadow->ram,
                               (uint64_t)addr);
                        printf("taint2: %u labels.\n", num_labels);
                        qemu_log_mask(CPU_LOG_TAINT_OPS, "query: %lx[%lx]\n",
                                      (uint64_t)shadow->ram, (uint64_t)addr);
                        if (num_labels > 0) {
                            printf ("labels: ");
                            tp_ls_ram_iter(shadow, addr, label_spit, NULL);
                            printf ("\n");
                        }
                    }
                }
            }
        }
    
<<<<<<< HEAD
    
=======
    // LAVA Query op.
    // EBX contains addr.
    if (env->regs[R_EAX] == 0xabcd) {
        target_ulong addr = panda_virt_to_phys(env, env->regs[R_EBX]);
        PandaHypercallStruct phs = {};
        char filenameStr[500];
        char astNodeStr[500];
        if (taintEnabled){
            printf("taint2: Query operation detected @ %lu.\n",
                    rr_get_guest_instr_count());
            //uint64_t array;
            //label_set_iter(FastShad::query(shadow->ram, addr), record_bit, &array);
            
            //assert(env->regs[R_EAX] == 0xabcd);
            // TODO some way to do error checking/handling?
            panda_virtual_memory_rw(env, env->regs[R_ECX],
                (uint8_t*)&phs, sizeof(PandaHypercallStruct), false);
            panda_virtual_memory_rw(env, phs.src_filename,
                (uint8_t*)&filenameStr, 500, false);
            phs.src_filename = (uint64_t)filenameStr;
            panda_virtual_memory_rw(env, phs.src_ast_node_name,
                (uint8_t*)&astNodeStr, 500, false);
            phs.src_ast_node_name = (uint64_t)astNodeStr;


            printf("LAVA Query Info:\n");
            printf("File name: %s\n", (char*)phs.src_filename);
            printf("Line number: %lu\n", phs.src_linenum);
            printf("AST node: %s\n\n", (char*)phs.src_ast_node_name);
            
            printf("taint2: %u labels.\n", taint2_query_ram(addr));
            printf("taint2: Queried %lx[%lx]\n", (uint64_t)shadow->ram,
                    (uint64_t)addr);
            qemu_log_mask(CPU_LOG_TAINT_OPS, "query: %lx[%lx]\n",
                    (uint64_t)shadow->ram, (uint64_t)addr);
            //label_set_iter(FastShad::query(shadow->ram, addr),
                    //print_labels, NULL);
            //printf("taint2: Stopping replay.\n");
            //rr_do_end_replay(0);
        }
>>>>>>> 6054dbea
    }
}
#endif // TARGET_I386

int guest_hypercall_callback(CPUState *env){
#ifdef TARGET_I386
    i386_hypercall_callback(env);
#endif

#ifdef TARGET_ARM
    arm_hypercall_callback(env);
#endif

    return 1;
}

// Called whenever the taint state changes.
void taint_state_changed() {
    PPP_RUN_CB(on_taint_change);
}

bool __taint2_enabled() {
    return taintEnabled;
}

// label this phys addr in memory with this label
void __taint2_label_ram(uint64_t pa, uint32_t l) {
    tp_label_ram(shadow, pa, l);
}

// if phys addr pa is untainted, return 0.
// else returns label set cardinality
uint32_t __taint2_query_ram(uint64_t pa) {
    LabelSetP ls = tp_query_ram(shadow, pa);
    return ls_card(ls);
}


uint32_t __taint2_query_reg(int reg_num, int offset) {
    LabelSetP ls = tp_query_reg(shadow, reg_num, offset);
    return ls_card(ls);
}

uint32_t __taint2_query_llvm(int reg_num, int offset) {
    LabelSetP ls = tp_query_llvm(shadow, reg_num, offset);
    return ls_card(ls);
}


uint32_t __taint2_query_tcn_ram(uint64_t pa) {
    return tp_query_tcn_ram(shadow, pa);
}

uint32_t __taint2_query_tcn_reg(int reg_num, int offset) {
    return tp_query_tcn_reg(shadow, reg_num, offset);
}

uint32_t __taint2_query_tcn_llvm(int reg_num, int offset) {
    return tp_query_tcn_llvm(shadow, reg_num, offset);
}


uint32_t *__taint2_labels_applied(void) {
    return tp_labels_applied();
}

uint32_t __taint2_num_labels_applied(void) {
    return tp_num_labels_applied();
}




void __taint2_delete_ram(uint64_t pa) {
    tp_delete_ram(shadow, pa);
}

void __taint2_labelset_spit(LabelSetP ls) {
    std::set<uint32_t> rendered(label_set_render_set(ls));
    for (uint32_t l : rendered) {
        printf("%u ", l);
    }
    printf("\n");
}


void __taint2_labelset_iter(LabelSetP ls,  int (*app)(uint32_t el, void *stuff1), void *stuff2) {
    tp_ls_iter(ls, app, stuff2);
}



void __taint2_labelset_ram_iter(uint64_t pa, int (*app)(uint32_t el, void *stuff1), void *stuff2) {
    tp_ls_ram_iter(shadow, pa, app, stuff2);
}


void __taint2_labelset_reg_iter(int reg_num, int offset, int (*app)(uint32_t el, void *stuff1), void *stuff2) {
    tp_ls_reg_iter(shadow, reg_num, offset, app, stuff2);
}


void __taint2_labelset_llvm_iter(int reg_num, int offset, int (*app)(uint32_t el, void *stuff1), void *stuff2) {
    tp_ls_llvm_iter(shadow, reg_num, offset, app, stuff2);
}

void __taint2_track_taint_state(void) {
    track_taint_state = true;
}



////////////////////////////////////////////////////////////////////////////////////
// C API versions


void taint2_enable_taint(void) {
  __taint2_enable_taint();
}

int taint2_enabled(void) {
  return __taint2_enabled();
}

void taint2_label_ram(uint64_t pa, uint32_t l) {
    __taint2_label_ram(pa, l);
}

uint32_t taint2_query_ram(uint64_t pa) {
  return __taint2_query_ram(pa);
}


uint32_t taint2_query_tcn_ram(uint64_t pa) {
    return __taint2_query_tcn_ram(pa);
}

uint32_t taint2_query_tcn_reg(int reg_num, int offset) {
    return __taint2_query_tcn_reg(reg_num, offset);
}

uint32_t taint2_query_tcn_llvm(int reg_num, int offset) {
    return __taint2_query_tcn_llvm(reg_num, offset);
}




void taint2_delete_ram(uint64_t pa) {
  __taint2_delete_ram(pa);
}

uint32_t taint2_query_reg(int reg_num, int offset) {
  return __taint2_query_reg(reg_num, offset);
}

uint32_t taint2_query_llvm(int reg_num, int offset) {
  return __taint2_query_llvm(reg_num, offset);
}

void taint2_labelset_spit(LabelSetP ls) {
    return __taint2_labelset_spit(ls);
}

void taint2_labelset_iter(LabelSetP ls,  int (*app)(uint32_t el, void *stuff1), void *stuff2) {
    __taint2_labelset_iter(ls, app, stuff2);
}


void taint2_labelset_ram_iter(uint64_t pa, int (*app)(uint32_t el, void *stuff1), void *stuff2) {
    __taint2_labelset_ram_iter(pa, app, stuff2);
}


void taint2_labelset_reg_iter(int reg_num, int offset, int (*app)(uint32_t el, void *stuff1), void *stuff2) {
    __taint2_labelset_reg_iter(reg_num, offset, app, stuff2);
}


void taint2_labelset_llvm_iter(int reg_num, int offset, int (*app)(uint32_t el, void *stuff1), void *stuff2) {
    __taint2_labelset_llvm_iter(reg_num, offset, app, stuff2);
}

uint32_t *taint2_labels_applied(void) {
    return __taint2_labels_applied();
}


uint32_t taint2_num_labels_applied(void) {
    return __taint2_num_labels_applied();
}

void taint2_track_taint_state(void) {
    __taint2_track_taint_state();
}


////////////////////////////////////////////////////////////////////////////////////

int before_block_exec(CPUState *env, TranslationBlock *tb) {



    return 0;
}



void prstr(CPUState *env, uint32_t o, uint32_t va) {

    uint32_t ptr;
    panda_virtual_memory_rw(env, va+o, (uint8_t *) &ptr, 4, false);
    printf ("ptr=0x%x\n", ptr);
    uint8_t buf[16];
    panda_virtual_memory_rw(env, ptr, buf, 16, false);
    buf[15] = 0;
    printf ("o=%d : [%s]\n", o, buf);
}



bool before_block_exec_invalidate_opt(CPUState *env, TranslationBlock *tb) {


    //if (!taintEnabled) __taint_enable_taint();

#ifdef TAINTDEBUG
    //printf("%s\n", tcg_llvm_get_func_name(tb));
#endif

    if (taintEnabled) {
        if (!tb->llvm_tc_ptr) {
            return true;
        } else {
            //tb->llvm_function->dump();
            return false;
        }
    }
    return false;
}

bool init_plugin(void *self) {
    printf("Initializing taint plugin\n");
    plugin_ptr = self;
    panda_cb pcb;
    panda_enable_memcb();
    panda_disable_tb_chaining();
    pcb.guest_hypercall = guest_hypercall_callback;
    panda_register_callback(self, PANDA_CB_GUEST_HYPERCALL, pcb);
    pcb.before_block_exec_invalidate_opt = before_block_exec_invalidate_opt;
    panda_register_callback(self, PANDA_CB_BEFORE_BLOCK_EXEC_INVALIDATE_OPT, pcb);
    /*
    pcb.replay_handle_packet = handle_packet;
    panda_register_callback(plugin_ptr, PANDA_CB_REPLAY_HANDLE_PACKET, pcb);
    */

    panda_arg_list *args = panda_get_args("taint2");
    tainted_pointer = !panda_parse_bool(args, "no_tp");
    inline_taint = panda_parse_bool(args, "inline");
    if (inline_taint) {
        printf("taint2: Inlining taint ops by default.\n");
    } else {
        printf("taint2: Instructed not to inline taint ops.\n");
    }
    if (panda_parse_bool(args, "binary")) mode = TAINT_BINARY_LABEL;
    if (panda_parse_bool(args, "word")) granularity = TAINT_GRANULARITY_WORD;
    optimize_llvm = panda_parse_bool(args, "opt");

    return true;
}



void uninit_plugin(void *self) {

    printf ("uninit taint plugin\n");

    if (shadow) tp_free(shadow);

    panda_disable_llvm();
    panda_disable_memcb();
    panda_enable_tb_chaining();

}<|MERGE_RESOLUTION|>--- conflicted
+++ resolved
@@ -89,11 +89,7 @@
 #include "taint_ops.h"
 #include "taint2.h"
 
-<<<<<<< HEAD
-//#include "pirate_mark_lava_struct.h"
-=======
 #include "panda_hypercall_struct.h"
->>>>>>> 6054dbea
 
 // These need to be extern "C" so that the ABI is compatible with
 // QEMU/PANDA, which is written in C
@@ -517,50 +513,6 @@
             }
         }
     
-<<<<<<< HEAD
-    
-=======
-    // LAVA Query op.
-    // EBX contains addr.
-    if (env->regs[R_EAX] == 0xabcd) {
-        target_ulong addr = panda_virt_to_phys(env, env->regs[R_EBX]);
-        PandaHypercallStruct phs = {};
-        char filenameStr[500];
-        char astNodeStr[500];
-        if (taintEnabled){
-            printf("taint2: Query operation detected @ %lu.\n",
-                    rr_get_guest_instr_count());
-            //uint64_t array;
-            //label_set_iter(FastShad::query(shadow->ram, addr), record_bit, &array);
-            
-            //assert(env->regs[R_EAX] == 0xabcd);
-            // TODO some way to do error checking/handling?
-            panda_virtual_memory_rw(env, env->regs[R_ECX],
-                (uint8_t*)&phs, sizeof(PandaHypercallStruct), false);
-            panda_virtual_memory_rw(env, phs.src_filename,
-                (uint8_t*)&filenameStr, 500, false);
-            phs.src_filename = (uint64_t)filenameStr;
-            panda_virtual_memory_rw(env, phs.src_ast_node_name,
-                (uint8_t*)&astNodeStr, 500, false);
-            phs.src_ast_node_name = (uint64_t)astNodeStr;
-
-
-            printf("LAVA Query Info:\n");
-            printf("File name: %s\n", (char*)phs.src_filename);
-            printf("Line number: %lu\n", phs.src_linenum);
-            printf("AST node: %s\n\n", (char*)phs.src_ast_node_name);
-            
-            printf("taint2: %u labels.\n", taint2_query_ram(addr));
-            printf("taint2: Queried %lx[%lx]\n", (uint64_t)shadow->ram,
-                    (uint64_t)addr);
-            qemu_log_mask(CPU_LOG_TAINT_OPS, "query: %lx[%lx]\n",
-                    (uint64_t)shadow->ram, (uint64_t)addr);
-            //label_set_iter(FastShad::query(shadow->ram, addr),
-                    //print_labels, NULL);
-            //printf("taint2: Stopping replay.\n");
-            //rr_do_end_replay(0);
-        }
->>>>>>> 6054dbea
     }
 }
 #endif // TARGET_I386
