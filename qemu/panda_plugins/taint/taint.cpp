--- conflicted
+++ resolved
@@ -28,34 +28,32 @@
 #endif
 
 extern "C" {
+
 #include "qemu-common.h"
 #include "cpu-all.h"
 #ifndef CONFIG_SOFTMMU
 #include "syscall_defs.h"
 #endif
 
-<<<<<<< HEAD
 #include <sys/time.h>
 #include "panda_plugin.h"
-#include "panda_memlog.h"
-#include "panda_stats.h"
 #include "panda/network.h"
-=======
->>>>>>> 2cfb6b60
 #ifdef CONFIG_SOFTMMU
 #include "rr_log.h"
 #endif
 
-#include "panda_plugin.h"
-}
-
-#include "panda_stats.h"
-#include "panda_memlog.h"
+}
+
 #include "llvm/PassManager.h"
 #include "llvm/PassRegistry.h"
 #include "llvm/Analysis/Verifier.h"
 #include "llvm/ExecutionEngine/ExecutionEngine.h"
+
 #include "tcg-llvm.h"
+
+#include "panda_stats.h"
+#include "panda_memlog.h"
+
 #include "llvm_taint_lib.h"
 #include "panda_dynval_inst.h"
 #include "taint_processor.h"
@@ -78,11 +76,8 @@
 // These need to be extern "C" so that the ABI is compatible with
 // QEMU/PANDA, which is written in C
 extern "C" {
-<<<<<<< HEAD
-
-
-=======
->>>>>>> 2cfb6b60
+
+
 bool init_plugin(void *);
 void uninit_plugin(void *);
 int before_block_exec(CPUState *env, TranslationBlock *tb);
