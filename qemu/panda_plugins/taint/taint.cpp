--- conflicted
+++ resolved
@@ -141,15 +141,9 @@
 int phys_mem_read_callback(CPUState *env, target_ulong pc, target_ulong addr,
         target_ulong size, void *buf);
 
-<<<<<<< HEAD
-
-
-  Shad *shadow = NULL;   // Global shadow memory  
-
-=======
+}
+
 Shad *shadow = NULL; // Global shadow memory
->>>>>>> 9ef2bfc4
-}
 
 // Pointer passed in init_plugin()
 void *plugin_ptr = NULL;
