--- conflicted
+++ resolved
@@ -368,7 +368,7 @@
     }
     else {
         // those are all that's supported for now
-        //assert(1==0);
+        assert(1==0);
         printf("Error for getValueSize()\n");
         //    V->getParent()->getParent()->getName().str().c_str());
         return -1;
@@ -1213,6 +1213,7 @@
     tob_op_write(tbuf, op);
 }
 
+void PandaTaintVisitor::visitSwitchInst(SwitchInst &I){}
 void PandaTaintVisitor::visitIndirectBrInst(IndirectBrInst &I){}
 void PandaTaintVisitor::visitInvokeInst(InvokeInst &I){}
 void PandaTaintVisitor::visitResumeInst(ResumeInst &I){}
@@ -1549,13 +1550,8 @@
     /*if (isa<GlobalValue>(I.getPointerOperand())){
         simpleDeleteTaintAtDest(PST->getLocalSlot(&I));
         return;
-<<<<<<< HEAD
     }*/
-    
-=======
-    }
-
->>>>>>> 352f9ece
+
     // get source operand length
     int len = ceil(static_cast<SequentialType*>(I.getOperand(0)->
         getType())->getElementType()->getScalarSizeInBits() / 8.0);
@@ -2253,12 +2249,13 @@
 void PandaTaintVisitor::visitCallInst(CallInst &I){
     Function *called = I.getCalledFunction();
     if (!called) {
-        //assert(1==0);
-        // XXX: doesn't have a static name, therefore we can't process it.
+        assert(1==0);
+        return; // doesn't have name, we can't process it
         // Might be ok for now, but we might need to revisit.
         printf("Note: skipping taint analysis of statically unknowable call in %s.\n",
             I.getParent()->getParent()->getName().str().c_str());
         return;
+
     }
     std::string calledName = called->getName().str();
 
