--- conflicted
+++ resolved
@@ -72,10 +72,6 @@
                       __func__, n, reg->type);
         memset(mem_buf, 0, reg->size);
         return reg->size;
-<<<<<<< HEAD
-        return 0;
-=======
->>>>>>> ba87166e
     }
 }
 
