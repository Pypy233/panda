#include "qemu/osdep.h"
#include <locale.h>
#include <glib/gstdio.h>
#include <sys/socket.h>
#include <sys/un.h>

#include "libqtest.h"

typedef struct {
    char *test_dir;
    GMainLoop *loop;
    int fd;
    GPid pid;
} TestFixture;

static int connect_qga(char *path)
{
    int s, ret, len, i = 0;
    struct sockaddr_un remote;

    s = socket(AF_UNIX, SOCK_STREAM, 0);
    g_assert(s != -1);

    remote.sun_family = AF_UNIX;
    do {
        strcpy(remote.sun_path, path);
        len = strlen(remote.sun_path) + sizeof(remote.sun_family);
        ret = connect(s, (struct sockaddr *)&remote, len);
        if (ret == -1) {
            g_usleep(G_USEC_PER_SEC);
        }
        if (i++ == 10) {
            return -1;
        }
    } while (ret == -1);

    return s;
}

static void qga_watch(GPid pid, gint status, gpointer user_data)
{
    TestFixture *fixture = user_data;

    g_assert_cmpint(status, ==, 0);
    g_main_loop_quit(fixture->loop);
}

static void
fixture_setup(TestFixture *fixture, gconstpointer data)
{
    const gchar *extra_arg = data;
    GError *error = NULL;
    gchar *cwd, *path, *cmd, **argv = NULL;

    fixture->loop = g_main_loop_new(NULL, FALSE);

    fixture->test_dir = g_strdup("/tmp/qgatest.XXXXXX");
    g_assert_nonnull(mkdtemp(fixture->test_dir));

    path = g_build_filename(fixture->test_dir, "sock", NULL);
    cwd = g_get_current_dir();
    cmd = g_strdup_printf("%s%cqemu-ga -m unix-listen -t %s -p %s %s %s",
                          cwd, G_DIR_SEPARATOR,
                          fixture->test_dir, path,
                          getenv("QTEST_LOG") ? "-v" : "",
                          extra_arg ?: "");
    g_shell_parse_argv(cmd, NULL, &argv, &error);
    g_assert_no_error(error);

    g_spawn_async(fixture->test_dir, argv, NULL,
                  G_SPAWN_SEARCH_PATH|G_SPAWN_DO_NOT_REAP_CHILD,
                  NULL, NULL, &fixture->pid, &error);
    g_assert_no_error(error);

    g_child_watch_add(fixture->pid, qga_watch, fixture);

    fixture->fd = connect_qga(path);
    g_assert_cmpint(fixture->fd, !=, -1);

    g_strfreev(argv);
    g_free(cmd);
    g_free(cwd);
    g_free(path);
}

static void
fixture_tear_down(TestFixture *fixture, gconstpointer data)
{
    gchar *tmp;

    kill(fixture->pid, SIGTERM);

    g_main_loop_run(fixture->loop);
    g_main_loop_unref(fixture->loop);

    g_spawn_close_pid(fixture->pid);

    tmp = g_build_filename(fixture->test_dir, "foo", NULL);
    g_unlink(tmp);
    g_free(tmp);

    tmp = g_build_filename(fixture->test_dir, "qga.state", NULL);
    g_unlink(tmp);
    g_free(tmp);

    tmp = g_build_filename(fixture->test_dir, "sock", NULL);
    g_unlink(tmp);
    g_free(tmp);

    g_rmdir(fixture->test_dir);
    g_free(fixture->test_dir);
}

static void qmp_assertion_message_error(const char     *domain,
                                        const char     *file,
                                        int             line,
                                        const char     *func,
                                        const char     *expr,
                                        QDict          *dict)
{
    const char *class, *desc;
    char *s;
    QDict *error;

    error = qdict_get_qdict(dict, "error");
    class = qdict_get_try_str(error, "class");
    desc = qdict_get_try_str(error, "desc");

    s = g_strdup_printf("assertion failed %s: %s %s", expr, class, desc);
    g_assertion_message(domain, file, line, func, s);
    g_free(s);
}

#define qmp_assert_no_error(err) do {                                   \
    if (qdict_haskey(err, "error")) {                                   \
        qmp_assertion_message_error(G_LOG_DOMAIN, __FILE__, __LINE__,   \
                                    G_STRFUNC, #err, err);              \
    }                                                                   \
} while (0)

static void test_qga_sync_delimited(gconstpointer fix)
{
    const TestFixture *fixture = fix;
    guint32 v, r = g_random_int();
    unsigned char c;
    QDict *ret;
    gchar *cmd;

    cmd = g_strdup_printf("%c{'execute': 'guest-sync-delimited',"
                          " 'arguments': {'id': %u } }", 0xff, r);
    qmp_fd_send(fixture->fd, cmd);
    g_free(cmd);

    v = read(fixture->fd, &c, 1);
    g_assert_cmpint(v, ==, 1);
    g_assert_cmpint(c, ==, 0xff);

    ret = qmp_fd_receive(fixture->fd);
    g_assert_nonnull(ret);
    qmp_assert_no_error(ret);

    v = qdict_get_int(ret, "return");
    g_assert_cmpint(r, ==, v);

    QDECREF(ret);
}

static void test_qga_sync(gconstpointer fix)
{
    const TestFixture *fixture = fix;
    guint32 v, r = g_random_int();
    QDict *ret;
    gchar *cmd;

    cmd = g_strdup_printf("%c{'execute': 'guest-sync',"
                          " 'arguments': {'id': %u } }", 0xff, r);
    ret = qmp_fd(fixture->fd, cmd);
    g_free(cmd);

    g_assert_nonnull(ret);
    qmp_assert_no_error(ret);

    v = qdict_get_int(ret, "return");
    g_assert_cmpint(r, ==, v);

    QDECREF(ret);
}

static void test_qga_ping(gconstpointer fix)
{
    const TestFixture *fixture = fix;
    QDict *ret;

    ret = qmp_fd(fixture->fd, "{'execute': 'guest-ping'}");
    g_assert_nonnull(ret);
    qmp_assert_no_error(ret);

    QDECREF(ret);
}

static void test_qga_invalid_args(gconstpointer fix)
{
    const TestFixture *fixture = fix;
    QDict *ret, *error;
    const gchar *class, *desc;

    ret = qmp_fd(fixture->fd, "{'execute': 'guest-ping', "
                 "'arguments': {'foo': 42 }}");
    g_assert_nonnull(ret);

    error = qdict_get_qdict(ret, "error");
    class = qdict_get_try_str(error, "class");
    desc = qdict_get_try_str(error, "desc");

    g_assert_cmpstr(class, ==, "GenericError");
    g_assert_cmpstr(desc, ==, "Parameter 'foo' is unexpected");

    QDECREF(ret);
}

static void test_qga_invalid_cmd(gconstpointer fix)
{
    const TestFixture *fixture = fix;
    QDict *ret, *error;
    const gchar *class, *desc;

    ret = qmp_fd(fixture->fd, "{'execute': 'guest-invalid-cmd'}");
    g_assert_nonnull(ret);

    error = qdict_get_qdict(ret, "error");
    class = qdict_get_try_str(error, "class");
    desc = qdict_get_try_str(error, "desc");

    g_assert_cmpstr(class, ==, "CommandNotFound");
    g_assert_cmpint(strlen(desc), >, 0);

    QDECREF(ret);
}

static void test_qga_info(gconstpointer fix)
{
    const TestFixture *fixture = fix;
    QDict *ret, *val;
    const gchar *version;

    ret = qmp_fd(fixture->fd, "{'execute': 'guest-info'}");
    g_assert_nonnull(ret);
    qmp_assert_no_error(ret);

    val = qdict_get_qdict(ret, "return");
    version = qdict_get_try_str(val, "version");
    g_assert_cmpstr(version, ==, QEMU_VERSION);

    QDECREF(ret);
}

static void test_qga_get_vcpus(gconstpointer fix)
{
    const TestFixture *fixture = fix;
    QDict *ret;
    QList *list;
    const QListEntry *entry;

    ret = qmp_fd(fixture->fd, "{'execute': 'guest-get-vcpus'}");
    g_assert_nonnull(ret);
    qmp_assert_no_error(ret);

    /* check there is at least a cpu */
    list = qdict_get_qlist(ret, "return");
    entry = qlist_first(list);
    g_assert(qdict_haskey(qobject_to_qdict(entry->value), "online"));
    g_assert(qdict_haskey(qobject_to_qdict(entry->value), "logical-id"));

    QDECREF(ret);
}

static void test_qga_get_fsinfo(gconstpointer fix)
{
    const TestFixture *fixture = fix;
    QDict *ret;
    QList *list;
    const QListEntry *entry;

    ret = qmp_fd(fixture->fd, "{'execute': 'guest-get-fsinfo'}");
    g_assert_nonnull(ret);
    qmp_assert_no_error(ret);

    /* sanity-check the response if there are any filesystems */
    list = qdict_get_qlist(ret, "return");
    entry = qlist_first(list);
    if (entry) {
        g_assert(qdict_haskey(qobject_to_qdict(entry->value), "name"));
        g_assert(qdict_haskey(qobject_to_qdict(entry->value), "mountpoint"));
        g_assert(qdict_haskey(qobject_to_qdict(entry->value), "type"));
        g_assert(qdict_haskey(qobject_to_qdict(entry->value), "disk"));
    }

    QDECREF(ret);
}

static void test_qga_get_memory_block_info(gconstpointer fix)
{
    const TestFixture *fixture = fix;
    QDict *ret, *val;
    int64_t size;

    ret = qmp_fd(fixture->fd, "{'execute': 'guest-get-memory-block-info'}");
    g_assert_nonnull(ret);

    /* some systems might not expose memory block info in sysfs */
    if (!qdict_haskey(ret, "error")) {
        /* check there is at least some memory */
        val = qdict_get_qdict(ret, "return");
        size = qdict_get_int(val, "size");
        g_assert_cmpint(size, >, 0);
    }

    QDECREF(ret);
}

static void test_qga_get_memory_blocks(gconstpointer fix)
{
    const TestFixture *fixture = fix;
    QDict *ret;
    QList *list;
    const QListEntry *entry;

    ret = qmp_fd(fixture->fd, "{'execute': 'guest-get-memory-blocks'}");
    g_assert_nonnull(ret);

    /* some systems might not expose memory block info in sysfs */
    if (!qdict_haskey(ret, "error")) {
        list = qdict_get_qlist(ret, "return");
        entry = qlist_first(list);
        /* newer versions of qga may return empty list without error */
        if (entry) {
            g_assert(qdict_haskey(qobject_to_qdict(entry->value), "phys-index"));
            g_assert(qdict_haskey(qobject_to_qdict(entry->value), "online"));
        }
    }

    QDECREF(ret);
}

static void test_qga_network_get_interfaces(gconstpointer fix)
{
    const TestFixture *fixture = fix;
    QDict *ret;
    QList *list;
    const QListEntry *entry;

    ret = qmp_fd(fixture->fd, "{'execute': 'guest-network-get-interfaces'}");
    g_assert_nonnull(ret);
    qmp_assert_no_error(ret);

    /* check there is at least an interface */
    list = qdict_get_qlist(ret, "return");
    entry = qlist_first(list);
    g_assert(qdict_haskey(qobject_to_qdict(entry->value), "name"));

    QDECREF(ret);
}

static void test_qga_file_ops(gconstpointer fix)
{
    const TestFixture *fixture = fix;
    const unsigned char helloworld[] = "Hello World!\n";
    const char *b64;
    gchar *cmd, *path, *enc;
    unsigned char *dec;
    QDict *ret, *val;
    int64_t id, eof;
    gsize count;
    FILE *f;
    char tmp[100];

    /* open */
    ret = qmp_fd(fixture->fd, "{'execute': 'guest-file-open',"
                 " 'arguments': { 'path': 'foo', 'mode': 'w+' } }");
    g_assert_nonnull(ret);
    qmp_assert_no_error(ret);
    id = qdict_get_int(ret, "return");
    QDECREF(ret);

    enc = g_base64_encode(helloworld, sizeof(helloworld));
    /* write */
    cmd = g_strdup_printf("{'execute': 'guest-file-write',"
                          " 'arguments': { 'handle': %" PRId64 ","
                          " 'buf-b64': '%s' } }", id, enc);
    ret = qmp_fd(fixture->fd, cmd);
    g_assert_nonnull(ret);
    qmp_assert_no_error(ret);

    val = qdict_get_qdict(ret, "return");
    count = qdict_get_int(val, "count");
    eof = qdict_get_bool(val, "eof");
    g_assert_cmpint(count, ==, sizeof(helloworld));
    g_assert_cmpint(eof, ==, 0);
    QDECREF(ret);
    g_free(cmd);

    /* flush */
    cmd = g_strdup_printf("{'execute': 'guest-file-flush',"
                          " 'arguments': {'handle': %" PRId64 "} }",
                          id);
    ret = qmp_fd(fixture->fd, cmd);
    QDECREF(ret);
    g_free(cmd);

    /* close */
    cmd = g_strdup_printf("{'execute': 'guest-file-close',"
                          " 'arguments': {'handle': %" PRId64 "} }",
                          id);
    ret = qmp_fd(fixture->fd, cmd);
    QDECREF(ret);
    g_free(cmd);

    /* check content */
    path = g_build_filename(fixture->test_dir, "foo", NULL);
    f = fopen(path, "r");
    g_free(path);
    g_assert_nonnull(f);
    count = fread(tmp, 1, sizeof(tmp), f);
    g_assert_cmpint(count, ==, sizeof(helloworld));
    tmp[count] = 0;
    g_assert_cmpstr(tmp, ==, (char *)helloworld);
    fclose(f);

    /* open */
    ret = qmp_fd(fixture->fd, "{'execute': 'guest-file-open',"
                 " 'arguments': { 'path': 'foo', 'mode': 'r' } }");
    g_assert_nonnull(ret);
    qmp_assert_no_error(ret);
    id = qdict_get_int(ret, "return");
    QDECREF(ret);

    /* read */
    cmd = g_strdup_printf("{'execute': 'guest-file-read',"
                          " 'arguments': { 'handle': %" PRId64 "} }",
                          id);
    ret = qmp_fd(fixture->fd, cmd);
    val = qdict_get_qdict(ret, "return");
    count = qdict_get_int(val, "count");
    eof = qdict_get_bool(val, "eof");
    b64 = qdict_get_str(val, "buf-b64");
    g_assert_cmpint(count, ==, sizeof(helloworld));
    g_assert(eof);
    g_assert_cmpstr(b64, ==, enc);

    QDECREF(ret);
    g_free(cmd);
    g_free(enc);

    /* read eof */
    cmd = g_strdup_printf("{'execute': 'guest-file-read',"
                          " 'arguments': { 'handle': %" PRId64 "} }",
                          id);
    ret = qmp_fd(fixture->fd, cmd);
    val = qdict_get_qdict(ret, "return");
    count = qdict_get_int(val, "count");
    eof = qdict_get_bool(val, "eof");
    b64 = qdict_get_str(val, "buf-b64");
    g_assert_cmpint(count, ==, 0);
    g_assert(eof);
    g_assert_cmpstr(b64, ==, "");
    QDECREF(ret);
    g_free(cmd);

    /* seek */
    cmd = g_strdup_printf("{'execute': 'guest-file-seek',"
                          " 'arguments': { 'handle': %" PRId64 ", "
                          " 'offset': %d, 'whence': '%s' } }",
                          id, 6, "set");
    ret = qmp_fd(fixture->fd, cmd);
    qmp_assert_no_error(ret);
    val = qdict_get_qdict(ret, "return");
    count = qdict_get_int(val, "position");
    eof = qdict_get_bool(val, "eof");
    g_assert_cmpint(count, ==, 6);
    g_assert(!eof);
    QDECREF(ret);
    g_free(cmd);

    /* partial read */
    cmd = g_strdup_printf("{'execute': 'guest-file-read',"
                          " 'arguments': { 'handle': %" PRId64 "} }",
                          id);
    ret = qmp_fd(fixture->fd, cmd);
    val = qdict_get_qdict(ret, "return");
    count = qdict_get_int(val, "count");
    eof = qdict_get_bool(val, "eof");
    b64 = qdict_get_str(val, "buf-b64");
    g_assert_cmpint(count, ==, sizeof(helloworld) - 6);
    g_assert(eof);
    dec = g_base64_decode(b64, &count);
    g_assert_cmpint(count, ==, sizeof(helloworld) - 6);
    g_assert_cmpmem(dec, count, helloworld + 6, sizeof(helloworld) - 6);
    g_free(dec);

    QDECREF(ret);
    g_free(cmd);

    /* close */
    cmd = g_strdup_printf("{'execute': 'guest-file-close',"
                          " 'arguments': {'handle': %" PRId64 "} }",
                          id);
    ret = qmp_fd(fixture->fd, cmd);
    QDECREF(ret);
    g_free(cmd);
}

static void test_qga_file_write_read(gconstpointer fix)
{
    const TestFixture *fixture = fix;
    const unsigned char helloworld[] = "Hello World!\n";
    const char *b64;
    gchar *cmd, *enc;
    QDict *ret, *val;
    int64_t id, eof;
    gsize count;

    /* open */
    ret = qmp_fd(fixture->fd, "{'execute': 'guest-file-open',"
                 " 'arguments': { 'path': 'foo', 'mode': 'w+' } }");
    g_assert_nonnull(ret);
    qmp_assert_no_error(ret);
    id = qdict_get_int(ret, "return");
    QDECREF(ret);

    enc = g_base64_encode(helloworld, sizeof(helloworld));
    /* write */
    cmd = g_strdup_printf("{'execute': 'guest-file-write',"
                          " 'arguments': { 'handle': %" PRId64 ","
                          " 'buf-b64': '%s' } }", id, enc);
    ret = qmp_fd(fixture->fd, cmd);
    g_assert_nonnull(ret);
    qmp_assert_no_error(ret);

    val = qdict_get_qdict(ret, "return");
    count = qdict_get_int(val, "count");
    eof = qdict_get_bool(val, "eof");
    g_assert_cmpint(count, ==, sizeof(helloworld));
    g_assert_cmpint(eof, ==, 0);
    QDECREF(ret);
    g_free(cmd);

    /* read (check implicit flush) */
    cmd = g_strdup_printf("{'execute': 'guest-file-read',"
                          " 'arguments': { 'handle': %" PRId64 "} }",
                          id);
    ret = qmp_fd(fixture->fd, cmd);
    val = qdict_get_qdict(ret, "return");
    count = qdict_get_int(val, "count");
    eof = qdict_get_bool(val, "eof");
    b64 = qdict_get_str(val, "buf-b64");
    g_assert_cmpint(count, ==, 0);
    g_assert(eof);
    g_assert_cmpstr(b64, ==, "");
    QDECREF(ret);
    g_free(cmd);

    /* seek to 0 */
    cmd = g_strdup_printf("{'execute': 'guest-file-seek',"
                          " 'arguments': { 'handle': %" PRId64 ", "
                          " 'offset': %d, 'whence': '%s' } }",
                          id, 0, "set");
    ret = qmp_fd(fixture->fd, cmd);
    qmp_assert_no_error(ret);
    val = qdict_get_qdict(ret, "return");
    count = qdict_get_int(val, "position");
    eof = qdict_get_bool(val, "eof");
    g_assert_cmpint(count, ==, 0);
    g_assert(!eof);
    QDECREF(ret);
    g_free(cmd);

    /* read */
    cmd = g_strdup_printf("{'execute': 'guest-file-read',"
                          " 'arguments': { 'handle': %" PRId64 "} }",
                          id);
    ret = qmp_fd(fixture->fd, cmd);
    val = qdict_get_qdict(ret, "return");
    count = qdict_get_int(val, "count");
    eof = qdict_get_bool(val, "eof");
    b64 = qdict_get_str(val, "buf-b64");
    g_assert_cmpint(count, ==, sizeof(helloworld));
    g_assert(eof);
    g_assert_cmpstr(b64, ==, enc);
    QDECREF(ret);
    g_free(cmd);
    g_free(enc);

    /* close */
    cmd = g_strdup_printf("{'execute': 'guest-file-close',"
                          " 'arguments': {'handle': %" PRId64 "} }",
                          id);
    ret = qmp_fd(fixture->fd, cmd);
    QDECREF(ret);
    g_free(cmd);
}

static void test_qga_get_time(gconstpointer fix)
{
    const TestFixture *fixture = fix;
    QDict *ret;
    int64_t time;

    ret = qmp_fd(fixture->fd, "{'execute': 'guest-get-time'}");
    g_assert_nonnull(ret);
    qmp_assert_no_error(ret);

    time = qdict_get_int(ret, "return");
    g_assert_cmpint(time, >, 0);

    QDECREF(ret);
}

static void test_qga_set_time(gconstpointer fix)
{
    const TestFixture *fixture = fix;
    QDict *ret;
    int64_t current, time;
    gchar *cmd;

    /* get current time */
    ret = qmp_fd(fixture->fd, "{'execute': 'guest-get-time'}");
    g_assert_nonnull(ret);
    qmp_assert_no_error(ret);
    current = qdict_get_int(ret, "return");
    g_assert_cmpint(current, >, 0);
    QDECREF(ret);

    /* set some old time */
    ret = qmp_fd(fixture->fd, "{'execute': 'guest-set-time',"
                 " 'arguments': { 'time': 1000 } }");
    g_assert_nonnull(ret);
    qmp_assert_no_error(ret);
    QDECREF(ret);

    /* check old time */
    ret = qmp_fd(fixture->fd, "{'execute': 'guest-get-time'}");
    g_assert_nonnull(ret);
    qmp_assert_no_error(ret);
    time = qdict_get_int(ret, "return");
    g_assert_cmpint(time / 1000, <, G_USEC_PER_SEC * 10);
    QDECREF(ret);

    /* set back current time */
    cmd = g_strdup_printf("{'execute': 'guest-set-time',"
                          " 'arguments': { 'time': %" PRId64 " } }",
                          current + time * 1000);
    ret = qmp_fd(fixture->fd, cmd);
    g_free(cmd);
    g_assert_nonnull(ret);
    qmp_assert_no_error(ret);
    QDECREF(ret);
}

static void test_qga_fstrim(gconstpointer fix)
{
    const TestFixture *fixture = fix;
    QDict *ret;
    QList *list;
    const QListEntry *entry;

    ret = qmp_fd(fixture->fd, "{'execute': 'guest-fstrim',"
                 " arguments: { minimum: 4194304 } }");
    g_assert_nonnull(ret);
    qmp_assert_no_error(ret);
    list = qdict_get_qlist(ret, "return");
    entry = qlist_first(list);
    g_assert(qdict_haskey(qobject_to_qdict(entry->value), "paths"));

    QDECREF(ret);
}

static void test_qga_blacklist(gconstpointer data)
{
    TestFixture fix;
    QDict *ret, *error;
    const gchar *class, *desc;

    fixture_setup(&fix, "-b guest-ping,guest-get-time");

    /* check blacklist */
    ret = qmp_fd(fix.fd, "{'execute': 'guest-ping'}");
    g_assert_nonnull(ret);
    error = qdict_get_qdict(ret, "error");
    class = qdict_get_try_str(error, "class");
    desc = qdict_get_try_str(error, "desc");
    g_assert_cmpstr(class, ==, "GenericError");
    g_assert_nonnull(g_strstr_len(desc, -1, "has been disabled"));
    QDECREF(ret);

    ret = qmp_fd(fix.fd, "{'execute': 'guest-get-time'}");
    g_assert_nonnull(ret);
    error = qdict_get_qdict(ret, "error");
    class = qdict_get_try_str(error, "class");
    desc = qdict_get_try_str(error, "desc");
    g_assert_cmpstr(class, ==, "GenericError");
    g_assert_nonnull(g_strstr_len(desc, -1, "has been disabled"));
    QDECREF(ret);

    /* check something work */
    ret = qmp_fd(fix.fd, "{'execute': 'guest-get-fsinfo'}");
    qmp_assert_no_error(ret);
    QDECREF(ret);

    fixture_tear_down(&fix, NULL);
}

static void test_qga_config(gconstpointer data)
{
    GError *error = NULL;
    char *cwd, *cmd, *out, *err, *str, **strv, **argv = NULL;
    char *env[2];
    int status;
    gsize n;
    GKeyFile *kf;

    cwd = g_get_current_dir();
    cmd = g_strdup_printf("%s%cqemu-ga -D",
                          cwd, G_DIR_SEPARATOR);
    g_free(cwd);
    g_shell_parse_argv(cmd, NULL, &argv, &error);
    g_free(cmd);
    g_assert_no_error(error);

    env[0] = g_strdup_printf("QGA_CONF=tests%cdata%ctest-qga-config",
                             G_DIR_SEPARATOR, G_DIR_SEPARATOR);
    env[1] = NULL;
    g_spawn_sync(NULL, argv, env, 0,
                 NULL, NULL, &out, &err, &status, &error);
    g_strfreev(argv);

    g_assert_no_error(error);
    g_assert_cmpstr(err, ==, "");
    g_assert_cmpint(status, ==, 0);

    kf = g_key_file_new();
    g_key_file_load_from_data(kf, out, -1, G_KEY_FILE_NONE, &error);
    g_assert_no_error(error);

    str = g_key_file_get_start_group(kf);
    g_assert_cmpstr(str, ==, "general");
    g_free(str);

    g_assert_false(g_key_file_get_boolean(kf, "general", "daemon", &error));
    g_assert_no_error(error);

    str = g_key_file_get_string(kf, "general", "method", &error);
    g_assert_no_error(error);
    g_assert_cmpstr(str, ==, "virtio-serial");
    g_free(str);

    str = g_key_file_get_string(kf, "general", "path", &error);
    g_assert_no_error(error);
    g_assert_cmpstr(str, ==, "/path/to/org.qemu.guest_agent.0");
    g_free(str);

    str = g_key_file_get_string(kf, "general", "pidfile", &error);
    g_assert_no_error(error);
    g_assert_cmpstr(str, ==, "/var/foo/qemu-ga.pid");
    g_free(str);

    str = g_key_file_get_string(kf, "general", "statedir", &error);
    g_assert_no_error(error);
    g_assert_cmpstr(str, ==, "/var/state");
    g_free(str);

    g_assert_true(g_key_file_get_boolean(kf, "general", "verbose", &error));
    g_assert_no_error(error);

    strv = g_key_file_get_string_list(kf, "general", "blacklist", &n, &error);
    g_assert_cmpint(n, ==, 2);
#if GLIB_CHECK_VERSION(2, 44, 0)
    g_assert_true(g_strv_contains((const char * const *)strv,
                                  "guest-ping"));
    g_assert_true(g_strv_contains((const char * const *)strv,
                                  "guest-get-time"));
#endif
    g_assert_no_error(error);
    g_strfreev(strv);

    g_free(out);
    g_free(err);
    g_free(env[0]);
    g_key_file_free(kf);
}

static void test_qga_fsfreeze_status(gconstpointer fix)
{
    const TestFixture *fixture = fix;
    QDict *ret;
    const gchar *status;

    ret = qmp_fd(fixture->fd, "{'execute': 'guest-fsfreeze-status'}");
    g_assert_nonnull(ret);
    qmp_assert_no_error(ret);

    status = qdict_get_try_str(ret, "return");
    g_assert_cmpstr(status, ==, "thawed");

    QDECREF(ret);
}

static void test_qga_fsfreeze_and_thaw(gconstpointer fix)
{
    const TestFixture *fixture = fix;
    QDict *ret;
    const gchar *status;

    ret = qmp_fd(fixture->fd, "{'execute': 'guest-fsfreeze-freeze'}");
    g_assert_nonnull(ret);
    qmp_assert_no_error(ret);
    QDECREF(ret);

    ret = qmp_fd(fixture->fd, "{'execute': 'guest-fsfreeze-status'}");
    g_assert_nonnull(ret);
    qmp_assert_no_error(ret);
    status = qdict_get_try_str(ret, "return");
    g_assert_cmpstr(status, ==, "frozen");
    QDECREF(ret);

    ret = qmp_fd(fixture->fd, "{'execute': 'guest-fsfreeze-thaw'}");
    g_assert_nonnull(ret);
    qmp_assert_no_error(ret);
    QDECREF(ret);
}

static void test_qga_guest_exec(gconstpointer fix)
{
    const TestFixture *fixture = fix;
    QDict *ret, *val;
    const gchar *out;
    guchar *decoded;
    int64_t pid, now, exitcode;
    gsize len;
    bool exited;
    char *cmd;

    /* exec 'echo foo bar' */
    ret = qmp_fd(fixture->fd, "{'execute': 'guest-exec', 'arguments': {"
                 " 'path': '/bin/echo', 'arg': [ '-n', '\" test_str \"' ],"
                 " 'capture-output': true } }");
    g_assert_nonnull(ret);
    qmp_assert_no_error(ret);
    val = qdict_get_qdict(ret, "return");
    pid = qdict_get_int(val, "pid");
    g_assert_cmpint(pid, >, 0);
    QDECREF(ret);

    /* wait for completion */
    now = g_get_monotonic_time();
    cmd = g_strdup_printf("{'execute': 'guest-exec-status',"
                          " 'arguments': { 'pid': %" PRId64 " } }", pid);
    do {
        ret = qmp_fd(fixture->fd, cmd);
        g_assert_nonnull(ret);
        val = qdict_get_qdict(ret, "return");
        exited = qdict_get_bool(val, "exited");
        if (!exited) {
            QDECREF(ret);
        }
    } while (!exited &&
             g_get_monotonic_time() < now + 5 * G_TIME_SPAN_SECOND);
    g_assert(exited);
    g_free(cmd);

    /* check stdout */
    exitcode = qdict_get_int(val, "exitcode");
    g_assert_cmpint(exitcode, ==, 0);
    out = qdict_get_str(val, "out-data");
    decoded = g_base64_decode(out, &len);
    g_assert_cmpint(len, ==, 12);
    g_assert_cmpstr((char *)decoded, ==, "\" test_str \"");
    g_free(decoded);
    QDECREF(ret);
}

static void test_qga_guest_exec_invalid(gconstpointer fix)
{
    const TestFixture *fixture = fix;
    QDict *ret, *error;
    const gchar *class, *desc;

    /* invalid command */
    ret = qmp_fd(fixture->fd, "{'execute': 'guest-exec', 'arguments': {"
                 " 'path': '/bin/invalid-cmd42' } }");
    g_assert_nonnull(ret);
    error = qdict_get_qdict(ret, "error");
    g_assert_nonnull(error);
    class = qdict_get_str(error, "class");
    desc = qdict_get_str(error, "desc");
    g_assert_cmpstr(class, ==, "GenericError");
    g_assert_cmpint(strlen(desc), >, 0);
    QDECREF(ret);

    /* invalid pid */
    ret = qmp_fd(fixture->fd, "{'execute': 'guest-exec-status',"
                 " 'arguments': { 'pid': 0 } }");
    g_assert_nonnull(ret);
    error = qdict_get_qdict(ret, "error");
    g_assert_nonnull(error);
    class = qdict_get_str(error, "class");
    desc = qdict_get_str(error, "desc");
    g_assert_cmpstr(class, ==, "GenericError");
    g_assert_cmpint(strlen(desc), >, 0);
    QDECREF(ret);
}

int main(int argc, char **argv)
{
    TestFixture fix;
    int ret;

    setlocale (LC_ALL, "");
    g_test_init(&argc, &argv, NULL);
    fixture_setup(&fix, NULL);

    g_test_add_data_func("/qga/sync-delimited", &fix, test_qga_sync_delimited);
    g_test_add_data_func("/qga/sync", &fix, test_qga_sync);
    g_test_add_data_func("/qga/ping", &fix, test_qga_ping);
    g_test_add_data_func("/qga/info", &fix, test_qga_info);
    g_test_add_data_func("/qga/network-get-interfaces", &fix,
                         test_qga_network_get_interfaces);
<<<<<<< HEAD
    g_test_add_data_func("/qga/get-vcpus", &fix, test_qga_get_vcpus);
    g_test_add_data_func("/subprocess/qga/get-fsinfo", &fix, test_qga_get_fsinfo);
=======
    if (!access("/sys/devices/system/cpu/cpu0", F_OK)) {
        g_test_add_data_func("/qga/get-vcpus", &fix, test_qga_get_vcpus);
    }
    g_test_add_data_func("/qga/get-fsinfo", &fix, test_qga_get_fsinfo);
>>>>>>> 3f53bc61
    g_test_add_data_func("/qga/get-memory-block-info", &fix,
                         test_qga_get_memory_block_info);
    g_test_add_data_func("/qga/get-memory-blocks", &fix,
                         test_qga_get_memory_blocks);
    g_test_add_data_func("/qga/file-ops", &fix, test_qga_file_ops);
    g_test_add_data_func("/qga/file-write-read", &fix, test_qga_file_write_read);
    g_test_add_data_func("/qga/get-time", &fix, test_qga_get_time);
    g_test_add_data_func("/qga/invalid-cmd", &fix, test_qga_invalid_cmd);
    g_test_add_data_func("/qga/invalid-args", &fix, test_qga_invalid_args);
    g_test_add_data_func("/qga/fsfreeze-status", &fix,
                         test_qga_fsfreeze_status);

    g_test_add_data_func("/subprocess/qga/blacklist", NULL, test_qga_blacklist);
    g_test_add_data_func("/qga/config", NULL, test_qga_config);
    g_test_add_data_func("/qga/guest-exec", &fix, test_qga_guest_exec);
    g_test_add_data_func("/subprocess/qga/guest-exec-invalid", &fix,
                         test_qga_guest_exec_invalid);

    if (g_getenv("QGA_TEST_SIDE_EFFECTING")) {
        g_test_add_data_func("/qga/fsfreeze-and-thaw", &fix,
                             test_qga_fsfreeze_and_thaw);
        g_test_add_data_func("/qga/set-time", &fix, test_qga_set_time);
        g_test_add_data_func("/qga/fstrim", &fix, test_qga_fstrim);
    }

    ret = g_test_run();

    fixture_tear_down(&fix, NULL);

    return ret;
}<|MERGE_RESOLUTION|>--- conflicted
+++ resolved
@@ -924,15 +924,10 @@
     g_test_add_data_func("/qga/info", &fix, test_qga_info);
     g_test_add_data_func("/qga/network-get-interfaces", &fix,
                          test_qga_network_get_interfaces);
-<<<<<<< HEAD
-    g_test_add_data_func("/qga/get-vcpus", &fix, test_qga_get_vcpus);
-    g_test_add_data_func("/subprocess/qga/get-fsinfo", &fix, test_qga_get_fsinfo);
-=======
     if (!access("/sys/devices/system/cpu/cpu0", F_OK)) {
         g_test_add_data_func("/qga/get-vcpus", &fix, test_qga_get_vcpus);
     }
     g_test_add_data_func("/qga/get-fsinfo", &fix, test_qga_get_fsinfo);
->>>>>>> 3f53bc61
     g_test_add_data_func("/qga/get-memory-block-info", &fix,
                          test_qga_get_memory_block_info);
     g_test_add_data_func("/qga/get-memory-blocks", &fix,
@@ -945,10 +940,10 @@
     g_test_add_data_func("/qga/fsfreeze-status", &fix,
                          test_qga_fsfreeze_status);
 
-    g_test_add_data_func("/subprocess/qga/blacklist", NULL, test_qga_blacklist);
+    g_test_add_data_func("/qga/blacklist", NULL, test_qga_blacklist);
     g_test_add_data_func("/qga/config", NULL, test_qga_config);
     g_test_add_data_func("/qga/guest-exec", &fix, test_qga_guest_exec);
-    g_test_add_data_func("/subprocess/qga/guest-exec-invalid", &fix,
+    g_test_add_data_func("/qga/guest-exec-invalid", &fix,
                          test_qga_guest_exec_invalid);
 
     if (g_getenv("QGA_TEST_SIDE_EFFECTING")) {
